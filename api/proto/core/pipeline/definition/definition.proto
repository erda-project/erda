--- conflicted
+++ resolved
@@ -39,7 +39,7 @@
   }
   rpc StatisticsGroupByRemote (PipelineDefinitionStatisticsRequest) returns (PipelineDefinitionStatisticsResponse) {
     option (google.api.http) = {
-      get: "/api/pipeline-definitions/actions/Statistics-group-by-remote",
+      get: "/api/pipeline-definitions/actions/statistics-group-by-remote",
     };
   }
   rpc ListUsedRefs (PipelineDefinitionUsedRefListRequest) returns (PipelineDefinitionUsedRefListResponse) {
@@ -49,7 +49,7 @@
   }
   rpc StatisticsGroupByFilePath (PipelineDefinitionStatisticsRequest) returns (PipelineDefinitionStatisticsResponse) {
     option (google.api.http) = {
-      get: "/api/pipeline-definitions/actions/Statistics-group-by-filePath",
+      get: "/api/pipeline-definitions/actions/statistics-group-by-filePath",
     };
   }
 }
@@ -148,24 +148,7 @@
   int64 pageNo = 2;
   string location = 3;
   string name = 4;
-<<<<<<< HEAD
-  repeated string creator = 5;
-  repeated string executor = 6;
-  repeated string category = 7;
-  repeated string ref = 8;
-  repeated string remote = 9;
-  repeated string timeCreated = 10;
-  repeated string timeStarted = 11;
-  repeated string status = 12;
-  repeated string idList = 13;
-  repeated string ascCols = 14;
-  repeated string descCols = 15;
-  int64 totalActionNum = 16;
-  int64 ExecutedActionNum = 17;
-  repeated string sourceIDList = 18;
-  repeated string filePathWithNames = 19;
-  bool isOthers = 20;
-=======
+
   string fuzzyName = 5;
   repeated string creator = 6;
   repeated string executor = 7;
@@ -181,8 +164,8 @@
   int64 totalActionNum = 17;
   int64 ExecutedActionNum = 18;
   repeated string sourceIDList = 19;
-
->>>>>>> dfb22b30
+  repeated string filePathWithNames = 20;
+  bool isOthers = 21;
 }
 
 message PipelineDefinitionStatisticsRequest {
