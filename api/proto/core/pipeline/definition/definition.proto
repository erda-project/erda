syntax = "proto3";

package erda.core.pipeline.definition;

import "google/api/annotations.proto";
import "google/protobuf/timestamp.proto";
import "google/protobuf/struct.proto";
import "github.com/mwitkow/go-proto-validators/validator.proto";
import "common/identity.proto";
import "common/commit.proto";

option go_package = "github.com/erda-project/erda-proto-go/core/pipeline/definition/pb";

service DefinitionService {
  rpc Create (PipelineDefinitionCreateRequest) returns (PipelineDefinitionCreateResponse) {
    option (google.api.http) = {
      post: "/api/pipeline-definitions",
    };
  }
  rpc Update (PipelineDefinitionUpdateRequest) returns (PipelineDefinitionUpdateResponse) {
    option (google.api.http) = {
      put: "/api/pipeline-definitions/{pipelineDefinitionID}",
    };
  }
  rpc Delete (PipelineDefinitionDeleteRequest) returns (PipelineDefinitionDeleteResponse) {
    option (google.api.http) = {
      delete: "/api/pipeline-definitions/{pipelineDefinitionID}",
    };
  }
  rpc Get (PipelineDefinitionGetRequest) returns (PipelineDefinitionGetResponse) {
    option (google.api.http) = {
      get: "/api/pipeline-definitions/{pipelineDefinitionID}",
    };
  }
  rpc List (PipelineDefinitionListRequest) returns (PipelineDefinitionListResponse) {
    option (google.api.http) = {
      get: "/api/pipeline-definitions",
    };
  }
}

message PipelineDefinition {
  string ID = 1 [json_name = "id"];
  string name = 2;
  string creator = 3;
  string category = 4;
  uint64 costTime = 5;
  string executor = 6;
  PipelineDefinitionExtra extra = 7;
  google.protobuf.Timestamp startedAt = 8;
  google.protobuf.Timestamp endedAt = 9;
  google.protobuf.Timestamp timeCreated = 10;
  google.protobuf.Timestamp timeUpdated = 11;
  int64 softDeletedAt = 12;
<<<<<<< HEAD
  string pipelineSourceId = 13;
=======
  string sourceType = 13;
  string remote = 14;
  string ref = 15;
  string path = 16;
  string fileName = 17;
>>>>>>> 206f39fb
}

message PipelineDefinitionExtra {
  string ID = 1 [json_name = "id"];
  string extra = 2;
  google.protobuf.Timestamp timeCreated = 3;
  google.protobuf.Timestamp timeUpdated = 4;
}


// create
message PipelineDefinitionCreateRequest {
  string ID = 1 [json_name = "id"];
  string name = 2;
  string creator = 3;
  string pipelineSourceId = 4;
  string category = 5;
  PipelineDefinitionExtra extra = 6;
}

message PipelineDefinitionCreateResponse {
  PipelineDefinition pipelineDefinition = 1;
}

// update
message PipelineDefinitionUpdateRequest {
  string pipelineDefinitionID = 9;
  string name = 1;
  uint64 costTime = 2;
  string executor = 3;
  string pipelineSourceId = 4;
  string category = 5;
  PipelineDefinitionExtra extra = 6;
  google.protobuf.Timestamp startedAt = 7;
  google.protobuf.Timestamp endedAt = 8;
}

message PipelineDefinitionUpdateResponse {
  PipelineDefinition pipelineDefinition = 1;
}

// delete
message PipelineDefinitionDeleteRequest {
  string pipelineDefinitionID = 1;
}

message PipelineDefinitionDeleteResponse {}

// get
message PipelineDefinitionGetRequest {
  string pipelineDefinitionID = 1;
}

message PipelineDefinitionGetResponse {
  PipelineDefinition pipelineDefinition = 1;
}

// list
message PipelineDefinitionListRequest {
  int64 pageSize = 1;
  int64 pageNo = 2;
  repeated string creator = 3;
  repeated  string executor = 4;
  repeated string category = 5;
  repeated string ref = 6;
  string name = 7;
  repeated string remote = 8;
  repeated string timeCreated = 9;
  repeated string timeStarted = 10;
  repeated string  status = 12;
}

message PipelineDefinitionListResponse {
  int64 total = 1;
  repeated PipelineDefinition data = 2;
}

<|MERGE_RESOLUTION|>--- conflicted
+++ resolved
@@ -52,15 +52,11 @@
   google.protobuf.Timestamp timeCreated = 10;
   google.protobuf.Timestamp timeUpdated = 11;
   int64 softDeletedAt = 12;
-<<<<<<< HEAD
-  string pipelineSourceId = 13;
-=======
   string sourceType = 13;
   string remote = 14;
   string ref = 15;
   string path = 16;
   string fileName = 17;
->>>>>>> 206f39fb
 }
 
 message PipelineDefinitionExtra {
