syntax = "proto3";

package erda.core.pipeline.definition;

import "google/api/annotations.proto";
import "google/protobuf/timestamp.proto";
import "google/protobuf/struct.proto";
import "github.com/mwitkow/go-proto-validators/validator.proto";
import "common/identity.proto";
import "common/commit.proto";

option go_package = "github.com/erda-project/erda-proto-go/core/pipeline/definition/pb";

service DefinitionService {
  rpc Create (PipelineDefinitionCreateRequest) returns (PipelineDefinitionCreateResponse) {
    option (google.api.http) = {
      post: "/api/pipeline-definitions",
    };
  }
  rpc Update (PipelineDefinitionUpdateRequest) returns (PipelineDefinitionUpdateResponse) {
    option (google.api.http) = {
      put: "/api/pipeline-definitions/{pipelineDefinitionID}",
    };
  }
  rpc Delete (PipelineDefinitionDeleteRequest) returns (PipelineDefinitionDeleteResponse) {
    option (google.api.http) = {
      delete: "/api/pipeline-definitions/{pipelineDefinitionID}",
    };
  }
  rpc Get (PipelineDefinitionGetRequest) returns (PipelineDefinitionGetResponse) {
    option (google.api.http) = {
      get: "/api/pipeline-definitions/{pipelineDefinitionID}",
    };
  }
  rpc List (PipelineDefinitionListRequest) returns (PipelineDefinitionListResponse) {
    option (google.api.http) = {
      get: "/api/pipeline-definitions",
    };
  }
  rpc StaticsGroupByRemote (PipelineDefinitionStaticsRequest) returns (PipelineDefinitionStaticsResponse) {
    option (google.api.http) = {
      get: "/api/pipeline-definitions/actions/statics-group-by-remote",
    };
  }
}

message PipelineDefinition {
  string ID = 1 [json_name = "id"];
  string location = 2;
  string name = 3;
  string creator = 4;
  string category = 5;
  uint64 costTime = 6;
  string executor = 7;
  PipelineDefinitionExtra extra = 8;
  google.protobuf.Timestamp startedAt = 9;
  google.protobuf.Timestamp endedAt = 10;
  google.protobuf.Timestamp timeCreated = 11;
  google.protobuf.Timestamp timeUpdated = 12;
  int64 softDeletedAt = 13;
  string sourceType = 14;
  string remote = 15;
  string ref = 16;
  string path = 17;
  string fileName = 18;
  string pipelineSourceId = 19;
  string status = 20;
  int64 pipelineId = 21;
}

message PipelineDefinitionExtra {
  string ID = 1 [json_name = "id"];
  string extra = 2;
  google.protobuf.Timestamp timeCreated = 3;
  google.protobuf.Timestamp timeUpdated = 4;
  string pipelineDefinition = 5;
}


// create
message PipelineDefinitionCreateRequest {
  string ID = 1 [json_name = "id"];
  string name = 2;
  string creator = 3;
  string pipelineSourceId = 4;
  string category = 5;
  PipelineDefinitionExtra extra = 6;
<<<<<<< HEAD
  uint64 totalActionNum = 7;
  uint64 ExecActionNum = 8;
=======
  string location = 7;
>>>>>>> cd1c6643
}

message PipelineDefinitionCreateResponse {
  PipelineDefinition pipelineDefinition = 1;
}

// update
message PipelineDefinitionUpdateRequest {
  string name = 1;
  uint64 costTime = 2;
  string executor = 3;
  string pipelineSourceId = 4;
  string category = 5;
  google.protobuf.Timestamp startedAt = 6;
  google.protobuf.Timestamp endedAt = 7;
  string pipelineDefinitionID = 8;
  string status = 9;
  int64 pipelineId = 10;
  uint64 totalActionNum = 11;
  uint64 ExecActionNum = 12;
}

message PipelineDefinitionUpdateResponse {
  PipelineDefinition pipelineDefinition = 1;
}

// delete
message PipelineDefinitionDeleteRequest {
  string pipelineDefinitionID = 1;
}

message PipelineDefinitionDeleteResponse {}

// get
message PipelineDefinitionGetRequest {
  string pipelineDefinitionID = 1;
}

message PipelineDefinitionGetResponse {
  PipelineDefinition pipelineDefinition = 1;
}


message PipelineDefinitionListRequest {
  int64 pageSize = 1;
  int64 pageNo = 2;
  string location = 3;
  string name = 4;
  repeated string creator = 5;
  repeated string executor = 6;
  repeated string category = 7;
  repeated string ref = 8;
  repeated string remote = 9;
  repeated string timeCreated = 10;
  repeated string timeStarted = 11;
  repeated string status = 12;
  repeated string idList = 13;
  repeated string ascCols = 14;
  repeated string descCols = 15;
  uint64 totalActionNum = 16;
  uint64 ExecutedActionNum = 17;
}

message PipelineDefinitionStaticsRequest {
  string location = 1;
}

message PipelineDefinitionStaticsResponse {
  repeated PipelineDefinitionStatistics PipelineDefinitionStatistics = 1;
}

message PipelineDefinitionStatistics {
  string remote = 1;
  uint64 failedNum = 2;
  uint64 runningNum = 3;
  uint64 totalNum = 4;
}

message PipelineDefinitionListResponse {
  int64 total = 1;
  repeated PipelineDefinition data = 2;
}

<|MERGE_RESOLUTION|>--- conflicted
+++ resolved
@@ -80,17 +80,14 @@
 // create
 message PipelineDefinitionCreateRequest {
   string ID = 1 [json_name = "id"];
-  string name = 2;
-  string creator = 3;
-  string pipelineSourceId = 4;
-  string category = 5;
-  PipelineDefinitionExtra extra = 6;
-<<<<<<< HEAD
-  uint64 totalActionNum = 7;
-  uint64 ExecActionNum = 8;
-=======
-  string location = 7;
->>>>>>> cd1c6643
+  string location = 2;
+  string name = 3;
+  string creator = 4;
+  string pipelineSourceId = 5;
+  string category = 6;
+  PipelineDefinitionExtra extra = 7;
+  uint64 totalActionNum = 8;
+  uint64 ExecActionNum = 9;
 }
 
 message PipelineDefinitionCreateResponse {
