--- conflicted
+++ resolved
@@ -15,11 +15,7 @@
 
 linters-settings:
   goimports:
-<<<<<<< HEAD
-#    local-prefixes: github.com/erda-project/erda
-=======
-    # local-prefixes: github.com/erda-project/erda
->>>>>>> 222518f1
+    #local-prefixes: github.com/erda-project/erda
 
 linters:
   disable-all: true
