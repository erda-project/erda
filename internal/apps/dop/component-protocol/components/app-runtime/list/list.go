--- conflicted
+++ resolved
@@ -275,7 +275,8 @@
 			logrus.Errorf("parse oid failed,%v", err)
 			return data
 		}
-		appIds := make([]string, 0)
+		appIds := make([]uint64, 0)
+		appIdsStr := make([]string, 0)
 
 		appIdStr, ok := p.Sdk.InParams["appId"].(string)
 		if !ok {
@@ -287,15 +288,8 @@
 			logrus.Errorf("failed to parse appid")
 			return data
 		}
-<<<<<<< HEAD
-		appIds = append(appIds, appIdStr)
-		if err != nil {
-			logrus.Errorf("get my app failed,%v", err)
-			return data
-		}
-=======
 		appIds = append(appIds, appId)
->>>>>>> 4bef1dc5
+		appIdsStr = append(appIdsStr, appIdStr)
 
 		apps, err := p.Bdl.GetMyApps(p.Sdk.Identity.UserID, oid)
 		if err != nil {
@@ -313,7 +307,7 @@
 		logrus.Infof("start load runtimes by app %v", time.Now())
 		ctx := transport.WithHeader(context.Background(), metadata.New(map[string]string{httputil.InternalHeader: "true", httputil.UserHeader: p.Sdk.Identity.UserID}))
 		runtimesByApp, err := p.runtimeSvc.ListRuntimesGroupByApps(ctx, &runtimepb.ListRuntimeByAppsRequest{
-			ApplicationID: appIds,
+			ApplicationID: appIdsStr,
 			Workspace:     []string{getEnv},
 		})
 
