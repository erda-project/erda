// Copyright (c) 2021 Terminus, Inc.
//
// Licensed under the Apache License, Version 2.0 (the "License");
// you may not use this file except in compliance with the License.
// You may obtain a copy of the License at
//
//      http://www.apache.org/licenses/LICENSE-2.0
//
// Unless required by applicable law or agreed to in writing, software
// distributed under the License is distributed on an "AS IS" BASIS,
// WITHOUT WARRANTIES OR CONDITIONS OF ANY KIND, either express or implied.
// See the License for the specific language governing permissions and
// limitations under the License.

package projectpipeline

import (
	"context"
	"fmt"
	"reflect"
	"sort"
	"testing"
	"time"

	"bou.ke/monkey"

	"github.com/stretchr/testify/assert"

	"github.com/erda-project/erda-infra/base/logs"
	cronpb "github.com/erda-project/erda-proto-go/core/pipeline/cron/pb"
	dpb "github.com/erda-project/erda-proto-go/core/pipeline/definition/pb"
	ppb "github.com/erda-project/erda-proto-go/core/pipeline/pb"
	spb "github.com/erda-project/erda-proto-go/core/pipeline/source/pb"
	"github.com/erda-project/erda-proto-go/dop/projectpipeline/pb"
	"github.com/erda-project/erda/apistructs"
	"github.com/erda-project/erda/bundle"
	"github.com/erda-project/erda/internal/apps/dop/providers/projectpipeline/deftype"
	"github.com/erda-project/erda/pkg/strutil"
)

func TestGetRulesByCategoryKey(t *testing.T) {
	tt := []struct {
		key  apistructs.PipelineCategory
		want []string
	}{
		{apistructs.CategoryBuildDeploy, apistructs.CategoryKeyRuleMap[apistructs.CategoryBuildDeploy]},
		{apistructs.CategoryBuildArtifact, apistructs.CategoryKeyRuleMap[apistructs.CategoryBuildArtifact]},
		{apistructs.CategoryOthers, append(append(append(apistructs.CategoryKeyRuleMap[apistructs.CategoryBuildDeploy],
			apistructs.CategoryKeyRuleMap[apistructs.CategoryBuildArtifact]...), apistructs.CategoryKeyRuleMap[apistructs.CategoryBuildCombineArtifact]...),
			apistructs.CategoryKeyRuleMap[apistructs.CategoryBuildIntegration]...)},
	}
	for _, v := range tt {
		for i := range v.want {
			if !strutil.InSlice(v.want[i], getRulesByCategoryKey(v.key)) {
				t.Errorf("fail")
			}
		}
	}
}

func TestPipelineYmlsFilterIn(t *testing.T) {
	pipelineYmls := []string{"pipeline.yml", ".erda/pipelines/ci-artifact.yml", "a.yml", "b.yml"}
	uncategorizedPipelineYmls := pipelineYmlsFilterIn(pipelineYmls, func(yml string) bool {
		for k := range apistructs.GetRuleCategoryKeyMap() {
			if k == yml {
				return false
			}
		}
		return true
	})
	if len(uncategorizedPipelineYmls) != 2 {
		t.Errorf("fail")
	}
}

func TestGetFilePath(t *testing.T) {
	tt := []struct {
		path string
		want string
	}{
		{
			path: "pipeline.yml",
			want: "",
		},
		{
			path: ".erda/pipelines/pipeline.yml",
			want: ".erda/pipelines",
		},
	}
	for _, v := range tt {
		assert.Equal(t, v.want, getFilePath(v.path))
	}
}

func TestIsSameSourceInApp(t *testing.T) {
	tt := []struct {
		source *spb.PipelineSource
		params *pb.UpdateProjectPipelineRequest
		want   bool
	}{
		{
			source: &spb.PipelineSource{
				Ref:  "master",
				Path: "",
				Name: "pipeline.yml",
			},
			params: &pb.UpdateProjectPipelineRequest{
				ProjectPipelineSource: &pb.ProjectPipelineSource{
					Ref:      "master",
					Path:     "",
					FileName: "pipeline.yml",
				},
			},
			want: true,
		},
		{
			source: &spb.PipelineSource{
				Ref:  "master",
				Path: "",
				Name: "pipeline.yml",
			},
			params: &pb.UpdateProjectPipelineRequest{
				ProjectPipelineSource: &pb.ProjectPipelineSource{
					Ref:      "master",
					Path:     ".erda/pipelines",
					FileName: "pipeline.yml",
				},
			},
			want: false,
		},
		{
			source: &spb.PipelineSource{
				Ref:  "master",
				Path: "",
				Name: "pipeline.yml",
			},
			params: &pb.UpdateProjectPipelineRequest{
				ProjectPipelineSource: &pb.ProjectPipelineSource{
					Ref:      "develop",
					Path:     "",
					FileName: "pipeline.yml",
				},
			},
			want: false,
		},
		{
			source: &spb.PipelineSource{
				Ref:  "master",
				Path: "",
				Name: "pipeline.yml",
			},
			params: &pb.UpdateProjectPipelineRequest{
				ProjectPipelineSource: &pb.ProjectPipelineSource{
					Ref:      "master",
					Path:     "",
					FileName: "ci.yml",
				},
			},
			want: false,
		},
	}

	for _, v := range tt {
		assert.Equal(t, v.want, isSameSourceInApp(v.source, v.params))
	}

}

func Test_getRemotes(t *testing.T) {
	type args struct {
		appNames    []string
		orgName     string
		projectName string
	}
	tests := []struct {
		name string
		args args
		want []string
	}{
		{
			name: "test remote",
			args: args{
				appNames:    []string{"erda-release", "dice"},
				orgName:     "org",
				projectName: "erda",
			},
			want: []string{"org/erda/erda-release", "org/erda/dice"},
		},
	}
	for _, tt := range tests {
		t.Run(tt.name, func(t *testing.T) {
			if got := getRemotes(tt.args.appNames, tt.args.orgName, tt.args.projectName); !reflect.DeepEqual(got, tt.want) {
				t.Errorf("getRemotes() = %v, want %v", got, tt.want)
			}
		})
	}
}

func TestProjectPipelineService_fetchRemotePipeline(t *testing.T) {
	type fields struct {
		logger logs.Logger
	}
	type args struct {
		source *spb.PipelineSource
		orgID  string
		userID string
	}
	tests := []struct {
		name    string
		fields  fields
		args    args
		want    string
		wantErr bool
	}{
		{
			name:   "test fetch fetchRemotePipeline",
			fields: fields{},
			args: args{
				source: &spb.PipelineSource{
					Remote: "org/erda/erda-release",
				},
				orgID:  "",
				userID: "",
			},
			want: `version: "1.1"
stages:
  - stage:
      - git-checkout:
          alias: git-checkout
          description: 代码仓库克隆`,
			wantErr: false,
		},
	}

	var bdl *bundle.Bundle
	pm := monkey.PatchInstanceMethod(reflect.TypeOf(bdl), "GetGittarBlobNode",
		func(bdl *bundle.Bundle, repo, orgID, userID string) (string, error) {
			return `version: "1.1"
stages:
  - stage:
      - git-checkout:
          alias: git-checkout
          description: 代码仓库克隆`, nil
		})
	defer pm.Unpatch()

	for _, tt := range tests {
		t.Run(tt.name, func(t *testing.T) {
			p := &ProjectPipelineService{
				bundle: bdl,
			}
			got, err := p.fetchRemotePipeline(tt.args.source, tt.args.orgID, tt.args.userID)
			if (err != nil) != tt.wantErr {
				t.Errorf("fetchRemotePipeline() error = %v, wantErr %v", err, tt.wantErr)
				return
			}
			if got != tt.want {
				t.Errorf("fetchRemotePipeline() got = %v, want %v", got, tt.want)
			}
		})
	}
}

func Test_getNameByRemote(t *testing.T) {
	type args struct {
		remote string
	}
	tests := []struct {
		name string
		args args
		want RemoteName
	}{
		{
			name: "test getNameByRemote",
			args: args{remote: "org/erda/erda-release"},
			want: RemoteName{
				OrgName:     "org",
				ProjectName: "erda",
				AppName:     "erda-release",
			},
		},
	}
	for _, tt := range tests {
		t.Run(tt.name, func(t *testing.T) {
			if got := getNameByRemote(tt.args.remote); !reflect.DeepEqual(got, tt.want) {
				t.Errorf("getNameByRemote() = %v, want %v", got, tt.want)
			}
		})
	}
}

func TestProjectPipelineService_makeLocationByAppID(t *testing.T) {
	type fields struct {
		bundle *bundle.Bundle
	}
	type args struct {
		appID uint64
	}
	tests := []struct {
		name    string
		fields  fields
		args    args
		want    string
		wantErr bool
	}{
		{
			name:    "test makeLocationByAppID",
			fields:  fields{},
			args:    args{appID: 1},
			want:    "cicd/org/erda",
			wantErr: false,
		},
	}

	var bdl *bundle.Bundle
	pm := monkey.PatchInstanceMethod(reflect.TypeOf(bdl), "GetApp",
		func(bdl *bundle.Bundle, appID uint64) (*apistructs.ApplicationDTO, error) {
			return &apistructs.ApplicationDTO{
				ID:          1,
				Name:        "erda-release",
				OrgName:     "org",
				ProjectName: "erda",
			}, nil
		})
	defer pm.Unpatch()

	for _, tt := range tests {
		t.Run(tt.name, func(t *testing.T) {
			p := &ProjectPipelineService{
				bundle: bdl,
			}
			got, err := p.makeLocationByAppID(tt.args.appID)
			if (err != nil) != tt.wantErr {
				t.Errorf("makeLocationByAppID() error = %v, wantErr %v", err, tt.wantErr)
				return
			}
			if got != tt.want {
				t.Errorf("makeLocationByAppID() got = %v, want %v", got, tt.want)
			}
		})
	}
}

func TestProjectPipelineService_makeLocationByProjectID(t *testing.T) {
	type fields struct {
		bundle *bundle.Bundle
	}
	type args struct {
		projectID uint64
	}
	tests := []struct {
		name    string
		fields  fields
		args    args
		want    string
		wantErr bool
	}{
		{
			name:    "test makeLocationByProjectID",
			fields:  fields{},
			args:    args{},
			want:    "cicd/org/erda",
			wantErr: false,
		},
	}

	var bdl *bundle.Bundle
	pm := monkey.PatchInstanceMethod(reflect.TypeOf(bdl), "GetProject",
		func(bdl *bundle.Bundle, id uint64) (*apistructs.ProjectDTO, error) {
			return &apistructs.ProjectDTO{
				ID:   1,
				Name: "erda",
			}, nil
		})
	defer pm.Unpatch()

	pm2 := monkey.PatchInstanceMethod(reflect.TypeOf(bdl), "GetOrg",
		func(bdl *bundle.Bundle, id interface{}) (*apistructs.OrgDTO, error) {
			return &apistructs.OrgDTO{
				ID:   1,
				Name: "org",
			}, nil
		})
	defer pm2.Unpatch()

	for _, tt := range tests {
		t.Run(tt.name, func(t *testing.T) {
			p := &ProjectPipelineService{
				bundle: bdl,
			}
			got, err := p.makeLocationByProjectID(tt.args.projectID)
			if (err != nil) != tt.wantErr {
				t.Errorf("makeLocationByProjectID() error = %v, wantErr %v", err, tt.wantErr)
				return
			}
			if got != tt.want {
				t.Errorf("makeLocationByProjectID() got = %v, want %v", got, tt.want)
			}
		})
	}
}

func TestProjectPipelineService_checkDataPermission(t *testing.T) {
	type fields struct {
		logger logs.Logger
	}
	type args struct {
		project *apistructs.ProjectDTO
		org     *apistructs.OrgDTO
		source  *spb.PipelineSource
	}
	tests := []struct {
		name    string
		fields  fields
		args    args
		wantErr bool
	}{
		{
			name:   "test has permission",
			fields: fields{},
			args: args{
				project: &apistructs.ProjectDTO{Name: "erda"},
				org:     &apistructs.OrgDTO{Name: "org"},
				source:  &spb.PipelineSource{Remote: "org/erda/erda-release"},
			},
			wantErr: false,
		},
		{
			name:   "test no permission",
			fields: fields{},
			args: args{
				project: &apistructs.ProjectDTO{Name: "dice"},
				org:     &apistructs.OrgDTO{Name: "org"},
				source:  &spb.PipelineSource{Remote: "org/erda/erda-release"},
			},
			wantErr: true,
		},
	}
	for _, tt := range tests {
		t.Run(tt.name, func(t *testing.T) {
			p := &ProjectPipelineService{
				logger: tt.fields.logger,
			}
			if err := p.checkDataPermission(tt.args.project, tt.args.org, tt.args.source); (err != nil) != tt.wantErr {
				t.Errorf("checkDataPermission() error = %v, wantErr %v", err, tt.wantErr)
			}
		})
	}
}

func Test_makePipelineName(t *testing.T) {
	type args struct {
		params      *pb.CreateProjectPipelineRequest
		pipelineYml string
	}
	tests := []struct {
		name string
		args args
		want string
	}{
		{
			name: "test with params' name",
			args: args{
				params: &pb.CreateProjectPipelineRequest{
					Name:     "ci-deploy",
					FileName: "ci-deploy.yml",
				},
				pipelineYml: `version: "1.1"
name: ci-deploy-dev
stages:
  - stage:
      - git-checkout:
          alias: git-checkout
          version: "1.0"
          params:
            branch: ((gittar.branch))
            depth: 1
            password: ((gittar.password))
            uri: ((gittar.repo))
            username: ((gittar.username))
          timeout: 3600`,
			},
			want: "ci-deploy",
		},
		{
			name: "test with params' name",
			args: args{
				params: &pb.CreateProjectPipelineRequest{
					Name:     "",
					FileName: "ci-deploy.yml",
				},
				pipelineYml: `version: "1.1"
name: ci-deploy-dev
stages:
  - stage:
      - git-checkout:
          alias: git-checkout
          version: "1.0"
          params:
            branch: ((gittar.branch))
            depth: 1
            password: ((gittar.password))
            uri: ((gittar.repo))
            username: ((gittar.username))
          timeout: 3600`,
			},
			want: "ci-deploy-dev",
		},
		{
			name: "test with params' name",
			args: args{
				params: &pb.CreateProjectPipelineRequest{
					Name:     "",
					FileName: "ci-deploy.yml",
				},
				pipelineYml: `version: "1.1"
stages:
  - stage:
      - git-checkout:
          alias: git-checkout
          version: "1.0"
          params:
            branch: ((gittar.branch))
            depth: 1
            password: ((gittar.password))
            uri: ((gittar.repo))
            username: ((gittar.username))
          timeout: 3600`,
			},
			want: "ci-deploy.yml",
		},
	}
	for _, tt := range tests {
		t.Run(tt.name, func(t *testing.T) {
			if got := makePipelineName(tt.args.params, tt.args.pipelineYml); got != tt.want {
				t.Errorf("makePipelineName() = %v, want %v", got, tt.want)
			}
		})
	}
}

func Test_getBranchFromRef(t *testing.T) {
	type args struct {
		ref string
	}
	tests := []struct {
		name string
		args args
		want string
	}{
		{
			name: "test with branch",
			args: args{
				ref: "refs/heads/master",
			},
			want: "master",
		},
	}
	for _, tt := range tests {
		t.Run(tt.name, func(t *testing.T) {
			if got := getBranchFromRef(tt.args.ref); got != tt.want {
				t.Errorf("getBranchFromRef() = %v, want %v", got, tt.want)
			}
		})
	}
}

func TestProjectPipelineService_listPipelineYmlByApp(t *testing.T) {
	type fields struct {
		logger logs.Logger
		bundle *bundle.Bundle
	}
	type args struct {
		app    *apistructs.ApplicationDTO
		branch string
		userID string
	}
	tests := []struct {
		name    string
		fields  fields
		args    args
		want    []*pb.PipelineYmlList
		wantErr bool
	}{
		{
			name:   "test listPipelineYmlByApp",
			fields: fields{},
			args:   args{},
			want: []*pb.PipelineYmlList{
				{
					YmlName: "pipeline.yml",
					YmlPath: "",
				},
				{
					YmlName: "pipeline.yml",
					YmlPath: ".dice/pipelines",
				},
				{
					YmlName: "pipeline.yml",
					YmlPath: ".erda/pipelines",
				},
			},
			wantErr: false,
		},
	}

	for _, tt := range tests {
		t.Run(tt.name, func(t *testing.T) {
			s := &ProjectPipelineService{
				logger: tt.fields.logger,
				bundle: tt.fields.bundle,
			}

			monkey.PatchInstanceMethod(reflect.TypeOf(s), "GetPipelineYml", func(s *ProjectPipelineService, app *apistructs.ApplicationDTO, userID string, branch string, findPath string) ([]*pb.PipelineYmlList, error) {
				if findPath == apistructs.DefaultPipelinePath {
					return []*pb.PipelineYmlList{{
						YmlName: "pipeline.yml",
						YmlPath: "",
					}}, nil
				} else if findPath == apistructs.DicePipelinePath {
					return []*pb.PipelineYmlList{{
						YmlName: "pipeline.yml",
						YmlPath: ".dice/pipelines",
					}}, nil
				} else if findPath == apistructs.ErdaPipelinePath {
					return []*pb.PipelineYmlList{{
						YmlName: "pipeline.yml",
						YmlPath: ".erda/pipelines",
					}}, nil
				}
				return nil, nil
			})
			defer monkey.UnpatchAll()
			got, err := s.ListPipelineYmlByApp(tt.args.app, tt.args.branch, tt.args.userID)
			if (err != nil) != tt.wantErr {
				t.Errorf("listPipelineYmlByApp() error = %v, wantErr %v", err, tt.wantErr)
				return
			}
			sort.Slice(got, func(i, j int) bool {
				return got[i].YmlPath < got[j].YmlPath
			})
			if !reflect.DeepEqual(got, tt.want) {
				t.Errorf("listPipelineYmlByApp() got = %v, want %v", got, tt.want)
			}
		})
	}
}

func TestProjectPipelineService_BatchCreateByGittarPushHook(t *testing.T) {
	type fields struct {
		logger logs.Logger
	}
	type args struct {
		ctx    context.Context
		params *pb.GittarPushPayloadEvent
	}
	tests := []struct {
		name    string
		fields  fields
		args    args
		want    *pb.BatchCreateProjectPipelineResponse
		wantErr bool
	}{
		{
			name:   "test BatchCreateByGittarPushHook",
			fields: fields{},
			args: args{
				ctx: context.Background(),
				params: &pb.GittarPushPayloadEvent{
					Event:         "git_push",
					Action:        "git_push",
					OrgID:         "1",
					ProjectID:     "1",
					ApplicationID: "1",
					Content: &pb.Content{
						Ref:    "refs/heads/master",
						After:  "0000000000000000000000000000000000000abc",
						Before: "0000000000000000000000000000000000000000",
						Pusher: &pb.Pusher{
							ID:       "10001",
							Name:     "erda",
							NickName: "erda",
						},
					},
				},
			},
			want:    &pb.BatchCreateProjectPipelineResponse{},
			wantErr: false,
		},
	}

	for _, tt := range tests {
		t.Run(tt.name, func(t *testing.T) {
			var bdl *bundle.Bundle

			p := &ProjectPipelineService{
				logger: tt.fields.logger,
				bundle: bdl,
			}

			monkey.PatchInstanceMethod(reflect.TypeOf(bdl), "GetApp", func(bdl *bundle.Bundle, id uint64) (*apistructs.ApplicationDTO, error) {
				return &apistructs.ApplicationDTO{
					ID:   1,
					Name: "erda",
				}, nil
			})
			defer monkey.UnpatchAll()
			monkey.PatchInstanceMethod(reflect.TypeOf(p), "CheckBranchRule", func(p *ProjectPipelineService, branch string, projectID int64) (bool, error) {
				return true, nil
			})

			monkey.PatchInstanceMethod(reflect.TypeOf(p), "ListPipelineYmlByApp", func(p *ProjectPipelineService, app *apistructs.ApplicationDTO, branch, userID string) ([]*pb.PipelineYmlList, error) {
				return []*pb.PipelineYmlList{{
					YmlName: "pipeline.yml",
					YmlPath: "",
				}}, nil
			})

			monkey.PatchInstanceMethod(reflect.TypeOf(p), "CreateOne", func(p *ProjectPipelineService, ctx context.Context, params *pb.CreateProjectPipelineRequest) (*pb.ProjectPipeline, error) {
				return &pb.ProjectPipeline{
					ID:   "1",
					Name: "pipeline.yml",
				}, nil
			})
			got, err := p.BatchCreateByGittarPushHook(tt.args.ctx, tt.args.params)
			if (err != nil) != tt.wantErr {
				t.Errorf("BatchCreateByGittarPushHook() error = %v, wantErr %v", err, tt.wantErr)
				return
			}
			if !reflect.DeepEqual(got, tt.want) {
				t.Errorf("BatchCreateByGittarPushHook() got = %v, want %v", got, tt.want)
			}
		})
	}
}

func TestProjectPipelineService_GetRemotesByAppID(t *testing.T) {
	var bdl *bundle.Bundle
	monkey.PatchInstanceMethod(reflect.TypeOf(bdl), "GetApp", func(bdl *bundle.Bundle, id uint64) (*apistructs.ApplicationDTO, error) {
		if id == 1 {
			return &apistructs.ApplicationDTO{
				ID:   1,
				Name: "erda-ui",
			}, nil
		}
		return nil, fmt.Errorf("the app is not found")
	})

	type fields struct {
		bundle *bundle.Bundle
	}
	type args struct {
		appID       uint64
		orgName     string
		projectName string
	}
	tests := []struct {
		name    string
		fields  fields
		args    args
		want    []string
		wantErr bool
	}{
		{
			name: "test with nil",
			fields: fields{
				bundle: bdl,
			},
			args: args{
				appID:       0,
				orgName:     "terminus",
				projectName: "erda",
			},
			want:    nil,
			wantErr: false,
		},
		{
			name: "test with err",
			fields: fields{
				bundle: bdl,
			},
			args: args{
				appID:       2,
				orgName:     "terminus",
				projectName: "erda",
			},
			want:    nil,
			wantErr: true,
		},
		{
			name: "test with correct",
			fields: fields{
				bundle: bdl,
			},
			args: args{
				appID:       1,
				orgName:     "terminus",
				projectName: "erda",
			},
			want:    []string{"terminus/erda/erda-ui"},
			wantErr: false,
		},
	}
	defer monkey.UnpatchAll()
	for _, tt := range tests {
		t.Run(tt.name, func(t *testing.T) {
			p := &ProjectPipelineService{
				bundle: tt.fields.bundle,
			}
			got, err := p.GetRemotesByAppID(tt.args.appID, tt.args.orgName, tt.args.projectName)
			if (err != nil) != tt.wantErr {
				t.Errorf("GetRemotesByAppID() error = %v, wantErr %v", err, tt.wantErr)
				return
			}
			if !reflect.DeepEqual(got, tt.want) {
				t.Errorf("GetRemotesByAppID() got = %v, want %v", got, tt.want)
			}
		})
	}
}

func Test_getApplicationNameFromDefinitionRemote(t *testing.T) {
	type args struct {
		remote string
	}
	tests := []struct {
		name string
		args args
		want string
	}{
		{
			name: "test with remote",
			args: args{remote: "terminus/erda/ui"},
			want: "ui",
		},
	}
	for _, tt := range tests {
		t.Run(tt.name, func(t *testing.T) {
			if got := getApplicationNameFromDefinitionRemote(tt.args.remote); got != tt.want {
				t.Errorf("getApplicationNameFromDefinitionRemote() = %v, want %v", got, tt.want)
			}
		})
	}
}

func Test_makeListPipelineExecHistoryResponse(t *testing.T) {
	type args struct {
		data *apistructs.PipelinePageListData
	}

	date := time.Date(1970, 1, 1, 0, 0, 0, 0, time.UTC)
	tests := []struct {
		name string
		args args
		want *pb.ListPipelineExecHistoryResponse
	}{
		{
			name: "test with make ListPipelineExecHistory",
			args: args{
				data: &apistructs.PipelinePageListData{
					Pipelines: []apistructs.PagePipeline{
						{
							ID:          10001,
							Status:      "Success",
							CostTimeSec: 100,
							TimeBegin:   &date,
							DefinitionPageInfo: &apistructs.DefinitionPageInfo{
								Name:         "deploy",
								Creator:      "1",
								Executor:     "1",
								SourceRemote: "terminus/erda/ui",
								SourceRef:    "master",
							},
							Extra: apistructs.PipelineExtra{
								RunUser: &apistructs.PipelineUser{
									ID: 1,
								},
							},
						},
					},
					Total:           1,
					CurrentPageSize: 1,
				},
			},
			want: &pb.ListPipelineExecHistoryResponse{
				Total:           1,
				CurrentPageSize: 1,
				ExecHistories: []*pb.PipelineExecHistory{
					{
						PipelineName:   "deploy",
						PipelineStatus: "Success",
						CostTimeSec:    100,
						AppName:        "ui",
						Branch:         "master",
						Executor:       "1",
						TimeBegin:      nil,
						PipelineID:     10001,
					},
				},
			},
		},
	}
	for _, tt := range tests {
		t.Run(tt.name, func(t *testing.T) {
			if got := makeListPipelineExecHistoryResponse(tt.args.data); !reflect.DeepEqual(got, tt.want) {
				t.Errorf("makeListPipelineExecHistoryResponse() = %v, want %v", got, tt.want)
			}
		})
	}
}

<<<<<<< HEAD
type MockPipelineCron struct {
}

func (m MockPipelineCron) CronCreate(ctx context.Context, request *cronpb.CronCreateRequest) (*cronpb.CronCreateResponse, error) {
	panic("implement me")
}

func (m MockPipelineCron) CronPaging(ctx context.Context, request *cronpb.CronPagingRequest) (*cronpb.CronPagingResponse, error) {
	if strutil.InSlice("9/DEV/feature/888/pipeline.yml", request.YmlNames) {
		return &cronpb.CronPagingResponse{
			Total: 1,
			Data: []*ppb.Cron{{
				ID:                   1,
				PipelineDefinitionID: "1",
			}},
		}, nil
	} else if strutil.InSlice("10/DEV/feature/888/pipeline.yml", request.YmlNames) {
		return &cronpb.CronPagingResponse{
			Total: 0,
			Data:  nil,
		}, nil
	}

	return nil, fmt.Errorf("failed")
}

func (m MockPipelineCron) CronStart(ctx context.Context, request *cronpb.CronStartRequest) (*cronpb.CronStartResponse, error) {
	panic("implement me")
}

func (m MockPipelineCron) CronStop(ctx context.Context, request *cronpb.CronStopRequest) (*cronpb.CronStopResponse, error) {
	panic("implement me")
}

func (m MockPipelineCron) CronDelete(ctx context.Context, request *cronpb.CronDeleteRequest) (*cronpb.CronDeleteResponse, error) {
	panic("implement me")
}

func (m MockPipelineCron) CronGet(ctx context.Context, request *cronpb.CronGetRequest) (*cronpb.CronGetResponse, error) {
	panic("implement me")
}

func (m MockPipelineCron) CronUpdate(ctx context.Context, request *cronpb.CronUpdateRequest) (*cronpb.CronUpdateResponse, error) {
	panic("implement me")
}

func TestProjectPipelineService_createCronIfNotExist(t *testing.T) {
	type fields struct {
		bundle       *bundle.Bundle
		PipelineCron cronpb.CronServiceServer
	}
	type args struct {
		definition          *dpb.PipelineDefinition
		projectPipelineType ProjectSourceType
	}

	mockPipelineCron := &MockPipelineCron{}

	bdl := &bundle.Bundle{}
	monkey.PatchInstanceMethod(reflect.TypeOf(bdl), "CreatePipeline", func(dbl *bundle.Bundle, req interface{}) (*apistructs.PipelineDTO, error) {
		return nil, nil
	})
	defer monkey.UnpatchAll()

	sourceType1 := NewProjectSourceType(deftype.ErdaProjectPipelineType.String())
	sourceType1.(*ErdaProjectSourceType).PipelineCreateRequestV2 = `{"createRequest":{"pipelineYml":"version: \"1.1\"\ncron: 0 0/1 * * * ?\nstages:\n  - stage:\n      - git-checkout:\n          alias: git-checkout\n          description: 代码仓库克隆\n","clusterName":"terminus-dev","namespace":"","pipelineYmlName":"9/DEV/feature/888/pipeline.yml","pipelineSource":"dice","labels":{"appID":"9","branch":"feature/888","commitDetail":"{\"commitID\":\"f349e5be5d2477c7de356265fc4d786202d89bdc\",\"repo\":\"https://gittar.dev.terminus.io/erda-go-demo/go-web\",\"repoAbbr\":\"erda-go-demo/go-web\",\"author\":\"dice\",\"email\":\"dice@dice.terminus.io\",\"time\":\"2022-04-20T17:56:31+08:00\",\"comment\":\"Update pipeline-yml\"}","diceWorkspace":"DEV","orgID":"1","projectID":"5"},"normalLabels":{"appName":"go-web","orgName":"erda","projectName":"go-demo"},"envs":null,"configManageNamespaces":["pipeline-secrets-app-9-default","pipeline-secrets-app-9-feature","app-9-default","app-9-dev","user-2-org-1"],"autoRun":false,"forceRun":false,"autoRunAtOnce":false,"autoStartCron":false,"cronStartFrom":null,"gc":{"resourceGC":{},"databaseGC":{"analyzed":{},"finished":{}}},"runParams":null,"definitionID":"","secrets":{"gittar.author":"dice","gittar.branch":"feature/888","gittar.commit":"f349e5be5d2477c7de356265fc4d786202d89bdc","gittar.commit.abbrev":"f349e5be","gittar.message":"Update pipeline-yml","gittar.repo":"http://gittar.project-387-dev.svc.cluster.local:5566/erda-go-demo/go-web"},"userID":"2"},"runParams":null}`
	sourceType2 := NewProjectSourceType(deftype.ErdaProjectPipelineType.String())
	sourceType2.(*ErdaProjectSourceType).PipelineCreateRequestV2 = `{"createRequest":{"pipelineYml":"version: \"1.1\"\ncron: 0 0/1 * * * ?\nstages:\n  - stage:\n      - git-checkout:\n          alias: git-checkout\n          description: 代码仓库克隆\n","clusterName":"terminus-dev","namespace":"","pipelineYmlName":"10/DEV/feature/888/pipeline.yml","pipelineSource":"dice","labels":{"appID":"9","branch":"feature/888","commitDetail":"{\"commitID\":\"f349e5be5d2477c7de356265fc4d786202d89bdc\",\"repo\":\"https://gittar.dev.terminus.io/erda-go-demo/go-web\",\"repoAbbr\":\"erda-go-demo/go-web\",\"author\":\"dice\",\"email\":\"dice@dice.terminus.io\",\"time\":\"2022-04-20T17:56:31+08:00\",\"comment\":\"Update pipeline-yml\"}","diceWorkspace":"DEV","orgID":"1","projectID":"5"},"normalLabels":{"appName":"go-web","orgName":"erda","projectName":"go-demo"},"envs":null,"configManageNamespaces":["pipeline-secrets-app-9-default","pipeline-secrets-app-9-feature","app-9-default","app-9-dev","user-2-org-1"],"autoRun":false,"forceRun":false,"autoRunAtOnce":false,"autoStartCron":false,"cronStartFrom":null,"gc":{"resourceGC":{},"databaseGC":{"analyzed":{},"finished":{}}},"runParams":null,"definitionID":"","secrets":{"gittar.author":"dice","gittar.branch":"feature/888","gittar.commit":"f349e5be5d2477c7de356265fc4d786202d89bdc","gittar.commit.abbrev":"f349e5be","gittar.message":"Update pipeline-yml","gittar.repo":"http://gittar.project-387-dev.svc.cluster.local:5566/erda-go-demo/go-web"},"userID":"2"},"runParams":null}`
	sourceType3 := NewProjectSourceType(deftype.ErdaProjectPipelineType.String())
	sourceType3.(*ErdaProjectSourceType).PipelineCreateRequestV2 = `{"createRequest":{"pipelineYml":"version: \"1.1\"\ncron: 0 0/1 * * * ?\nstages:\n  - stage:\n      - git-checkout:\n          alias: git-checkout\n          description: 代码仓库克隆\n","clusterName":"terminus-dev","namespace":"","pipelineYmlName":"11/DEV/feature/888/pipeline.yml","pipelineSource":"dice","labels":{"appID":"9","branch":"feature/888","commitDetail":"{\"commitID\":\"f349e5be5d2477c7de356265fc4d786202d89bdc\",\"repo\":\"https://gittar.dev.terminus.io/erda-go-demo/go-web\",\"repoAbbr\":\"erda-go-demo/go-web\",\"author\":\"dice\",\"email\":\"dice@dice.terminus.io\",\"time\":\"2022-04-20T17:56:31+08:00\",\"comment\":\"Update pipeline-yml\"}","diceWorkspace":"DEV","orgID":"1","projectID":"5"},"normalLabels":{"appName":"go-web","orgName":"erda","projectName":"go-demo"},"envs":null,"configManageNamespaces":["pipeline-secrets-app-9-default","pipeline-secrets-app-9-feature","app-9-default","app-9-dev","user-2-org-1"],"autoRun":false,"forceRun":false,"autoRunAtOnce":false,"autoStartCron":false,"cronStartFrom":null,"gc":{"resourceGC":{},"databaseGC":{"analyzed":{},"finished":{}}},"runParams":null,"definitionID":"","secrets":{"gittar.author":"dice","gittar.branch":"feature/888","gittar.commit":"f349e5be5d2477c7de356265fc4d786202d89bdc","gittar.commit.abbrev":"f349e5be","gittar.message":"Update pipeline-yml","gittar.repo":"http://gittar.project-387-dev.svc.cluster.local:5566/erda-go-demo/go-web"},"userID":"2"},"runParams":null}`
	tests := []struct {
		name    string
		fields  fields
		args    args
		wantErr bool
	}{
		{
			name: "test with exist",
			fields: fields{
				bundle:       bdl,
				PipelineCron: mockPipelineCron,
			},
			args: args{
				definition: &dpb.PipelineDefinition{
					ID: "1",
				},
				projectPipelineType: sourceType1,
			},
			wantErr: false,
		},
		{
			name: "test with not exist",
			fields: fields{
				bundle:       bdl,
				PipelineCron: mockPipelineCron,
			},
			args: args{
				definition: &dpb.PipelineDefinition{
					ID: "1",
				},
				projectPipelineType: sourceType2,
			},
			wantErr: false,
		},
		{
			name: "test with error",
			fields: fields{
				bundle:       bdl,
				PipelineCron: mockPipelineCron,
			},
			args: args{
				definition: &dpb.PipelineDefinition{
					ID: "1",
				},
				projectPipelineType: sourceType3,
			},
			wantErr: true,
=======
func Test_makePipelinePageListRequest(t *testing.T) {
	type args struct {
		params    *pb.ListPipelineExecHistoryRequest
		jsonValue []byte
	}
	tests := []struct {
		name string
		args args
		want apistructs.PipelinePageListRequest
	}{
		{
			name: "test with make",
			args: args{
				params: &pb.ListPipelineExecHistoryRequest{
					Name:           "pipeline.yml",
					Executors:      nil,
					AppNames:       []string{"erda"},
					Statuses:       []string{"Success"},
					PageNo:         1,
					PageSize:       10,
					StartTimeBegin: nil,
					StartTimeEnd:   nil,
					DescCols:       nil,
					AscCols:        nil,
					ProjectID:      0,
					Branches:       []string{"master"},
				},
				jsonValue: nil,
			},
			want: apistructs.PipelinePageListRequest{
				CommaBranches:                       "",
				CommaSources:                        "",
				CommaYmlNames:                       "",
				CommaStatuses:                       "",
				AppID:                               uint64(0),
				Branches:                            nil,
				Sources:                             nil,
				AllSources:                          true,
				YmlNames:                            nil,
				Statuses:                            []string{"Success"},
				NotStatuses:                         nil,
				TriggerModes:                        nil,
				ClusterNames:                        nil,
				IncludeSnippet:                      false,
				StartTimeBegin:                      time.Time{},
				StartTimeBeginTimestamp:             int64(0),
				StartTimeBeginCST:                   "",
				EndTimeBegin:                        time.Time{},
				EndTimeBeginTimestamp:               int64(0),
				EndTimeBeginCST:                     "",
				StartTimeCreated:                    time.Time{},
				StartTimeCreatedTimestamp:           int64(0),
				EndTimeCreated:                      time.Time{},
				EndTimeCreatedTimestamp:             int64(0),
				MustMatchLabelsJSON:                 "",
				MustMatchLabelsQueryParams:          []string{"branch=master"},
				MustMatchLabels:                     nil,
				AnyMatchLabelsJSON:                  "",
				AnyMatchLabelsQueryParams:           nil,
				AnyMatchLabels:                      nil,
				PageNum:                             1,
				PageNo:                              0,
				PageSize:                            10,
				LargePageSize:                       false,
				CountOnly:                           false,
				SelectCols:                          nil,
				AscCols:                             nil,
				DescCols:                            nil,
				PipelineDefinitionRequest:           nil,
				PipelineDefinitionRequestJSONBase64: "",
			},
>>>>>>> 1676973b
		},
	}
	for _, tt := range tests {
		t.Run(tt.name, func(t *testing.T) {
<<<<<<< HEAD
			p := &ProjectPipelineService{
				bundle:       tt.fields.bundle,
				PipelineCron: tt.fields.PipelineCron,
			}
			if err := p.createCronIfNotExist(tt.args.definition, tt.args.projectPipelineType); (err != nil) != tt.wantErr {
				t.Errorf("createCronIfNotExist() error = %v, wantErr %v", err, tt.wantErr)
=======
			if got := makePipelinePageListRequest(tt.args.params, tt.args.jsonValue); !reflect.DeepEqual(got, tt.want) {
				t.Errorf("makePipelinePageListRequest() = %v, want %v", got, tt.want)
>>>>>>> 1676973b
			}
		})
	}
}<|MERGE_RESOLUTION|>--- conflicted
+++ resolved
@@ -23,7 +23,6 @@
 	"time"
 
 	"bou.ke/monkey"
-
 	"github.com/stretchr/testify/assert"
 
 	"github.com/erda-project/erda-infra/base/logs"
@@ -909,7 +908,6 @@
 	}
 }
 
-<<<<<<< HEAD
 type MockPipelineCron struct {
 }
 
@@ -1027,7 +1025,21 @@
 				projectPipelineType: sourceType3,
 			},
 			wantErr: true,
-=======
+		},
+	}
+	for _, tt := range tests {
+		t.Run(tt.name, func(t *testing.T) {
+			p := &ProjectPipelineService{
+				bundle:       tt.fields.bundle,
+				PipelineCron: tt.fields.PipelineCron,
+			}
+			if err := p.createCronIfNotExist(tt.args.definition, tt.args.projectPipelineType); (err != nil) != tt.wantErr {
+				t.Errorf("createCronIfNotExist() error = %v, wantErr %v", err, tt.wantErr)
+			}
+		})
+	}
+}
+
 func Test_makePipelinePageListRequest(t *testing.T) {
 	type args struct {
 		params    *pb.ListPipelineExecHistoryRequest
@@ -1099,22 +1111,12 @@
 				PipelineDefinitionRequest:           nil,
 				PipelineDefinitionRequestJSONBase64: "",
 			},
->>>>>>> 1676973b
-		},
-	}
-	for _, tt := range tests {
-		t.Run(tt.name, func(t *testing.T) {
-<<<<<<< HEAD
-			p := &ProjectPipelineService{
-				bundle:       tt.fields.bundle,
-				PipelineCron: tt.fields.PipelineCron,
-			}
-			if err := p.createCronIfNotExist(tt.args.definition, tt.args.projectPipelineType); (err != nil) != tt.wantErr {
-				t.Errorf("createCronIfNotExist() error = %v, wantErr %v", err, tt.wantErr)
-=======
+		},
+	}
+	for _, tt := range tests {
+		t.Run(tt.name, func(t *testing.T) {
 			if got := makePipelinePageListRequest(tt.args.params, tt.args.jsonValue); !reflect.DeepEqual(got, tt.want) {
 				t.Errorf("makePipelinePageListRequest() = %v, want %v", got, tt.want)
->>>>>>> 1676973b
 			}
 		})
 	}
