--- conflicted
+++ resolved
@@ -24,12 +24,9 @@
 	"gorm.io/gorm"
 
 	"github.com/erda-project/erda-infra/providers/i18n"
-<<<<<<< HEAD
 	"github.com/erda-project/erda-infra/providers/mysql/v2/plugins/fields"
-=======
 	"github.com/erda-project/erda-proto-go/apps/devflow/flow/pb"
 	commonpb "github.com/erda-project/erda-proto-go/common/pb"
->>>>>>> 6b1c5751
 	flowrulepb "github.com/erda-project/erda-proto-go/dop/devflowrule/pb"
 	issuepb "github.com/erda-project/erda-proto-go/dop/issue/core/pb"
 	"github.com/erda-project/erda/apistructs"
@@ -720,7 +717,6 @@
 	}
 }
 
-<<<<<<< HEAD
 func TestService_idemCreateDevFlow(t *testing.T) {
 	var dbClient *db.Client
 	monkey.PatchInstanceMethod(reflect.TypeOf(dbClient), "GetDevFlowByUnique", func(dbClient *db.Client, appID, issueID uint64, branch string) (f *db.DevFlow, err error) {
@@ -848,7 +844,11 @@
 			}
 			if !reflect.DeepEqual(got, tt.want) {
 				t.Errorf("idemCreateDevFlow() got = %v, want %v", got, tt.want)
-=======
+			}
+		})
+	}
+}
+
 type issueForCreateEventMock struct {
 	IssueMock
 }
@@ -904,7 +904,6 @@
 		t.Run(tt.name, func(t *testing.T) {
 			if err := s.CreateFlowEvent(tt.args.req); (err != nil) != tt.wantErr {
 				t.Errorf("Service.CreateFlowEvent() error = %v, wantErr %v", err, tt.wantErr)
->>>>>>> 6b1c5751
 			}
 		})
 	}
