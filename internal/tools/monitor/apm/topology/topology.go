--- conflicted
+++ resolved
@@ -1310,7 +1310,11 @@
 
 func (topology *provider) ComposeTopologyNode(r *http.Request, params Vo) ([]*Node, error) {
 	lang := api.Language(r)
-<<<<<<< HEAD
+
+	ctx := api.GetContext(r, func(header *http.Header) {
+		header.Add("terminus_key", params.TerminusKey)
+	})
+
 	nodes := []*Node{}
 	if topology.Cfg.TopologyFromClickHouse {
 		if v, err := topology.GetTopologyV2(api.OrgName(r), lang, params); err != nil {
@@ -1321,14 +1325,7 @@
 	} else {
 		nodes = topology.GetTopology(lang, params)
 	}
-=======
-
-	ctx := api.GetContext(r, func(header *http.Header) {
-		header.Add("terminus_key", params.TerminusKey)
-	})
-
-	nodes := topology.GetTopology(lang, params)
->>>>>>> a5ee14df
+
 
 	// instance count info
 	instances, err := topology.GetInstances(ctx, api.Language(r), params)
