--- conflicted
+++ resolved
@@ -35,15 +35,11 @@
 func InitCache(org org.ClientInterface) {
 	bdl := bundle.New(bundle.WithErdaServer())
 	orgID2Org = cache.New("orchestrator-org-id-for-org", time.Minute, func(i interface{}) (interface{}, bool) {
-<<<<<<< HEAD
-		orgResp, err := org.GetOrg(apis.WithInternalClientContext(context.Background(), discover.SvcOrchestrator), &orgpb.GetOrgRequest{IdOrName: i.(string)})
-=======
 		id := i.(string)
 		if id == "" {
 			return nil, false
 		}
-		orgDTO, err := bdl.GetOrg(id)
->>>>>>> f343ab91
+		orgResp, err := org.GetOrg(apis.WithInternalClientContext(context.Background(), discover.SvcOrchestrator), &orgpb.GetOrgRequest{IdOrName: id})
 		if err != nil {
 			return nil, false
 		}
