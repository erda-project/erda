--- conflicted
+++ resolved
@@ -44,9 +44,6 @@
   - "internal/**/dao"
   - "bundle"
   - "api/proto-go"
-<<<<<<< HEAD
   - "internal/tools/openapi/legacy/api/apis/**/*.go"
   - "**/*_mock.go"
-=======
-  - "internal/**/openapi/legacy/api/apis/**/*.go"
->>>>>>> c703494e
+  - "internal/**/openapi/legacy/api/apis/**/*.go"