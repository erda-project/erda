--- conflicted
+++ resolved
@@ -17,11 +17,8 @@
         uses: actions/setup-go@v2
         with:
           go-version: 1.14
-<<<<<<< HEAD
       - name: Set up Go mod
         run: go mod tidy
-=======
->>>>>>> dd7372d7
       - name: Run lint
         uses: golangci/golangci-lint-action@v2
         with:
@@ -39,9 +36,9 @@
           # skip-pkg-cache: true
           # Optional: if set to true then the action don't cache or restore ~/.cache/go-build.
           # skip-build-cache: true
-      - name: Run build
+      - name: Run Build
         run: make
-      - name: Run test
+      - name: Run Test
         run: |
           go test -cpu=2 -timeout 3s -race -coverprofile=coverage.txt -covermode=atomic ./...
           bash <(curl -s https://codecov.io/bash)