--- conflicted
+++ resolved
@@ -17,11 +17,7 @@
 
 var TMC_MICRO_SERVICE_ALERT_RECORD_ATTRS = apis.ApiSpec{
 	Path:        "/api/tmc/tenantGroup/<tenantGroup>/alert-record-attrs",
-<<<<<<< HEAD
-	BackendPath: "/api/msp/apm/<tenantGroup>/alert-record-attrs?tenantGroup=<tenantGroup>",
-=======
 	BackendPath: "/api/msp/apm/<tenantGroup>/alert-record-attrs",
->>>>>>> d1534355
 	Host:        "msp.marathon.l4lb.thisdcos.directory:8080",
 	Scheme:      "http",
 	Method:      "GET",
