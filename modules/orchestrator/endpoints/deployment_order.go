--- conflicted
+++ resolved
@@ -45,20 +45,12 @@
 
 	userID, err := user.GetUserID(r)
 	if err != nil {
-<<<<<<< HEAD
-		return apierrors.ErrListDeployment.NotLogin().ToResp(), nil
-=======
 		return apierrors.ErrCreateDeploymentOrder.NotLogin().ToResp(), nil
->>>>>>> a2880851
 	}
 
 	orgID, err := getOrgID(r)
 	if err != nil {
-<<<<<<< HEAD
-		return apierrors.ErrListDeploymentOrder.InvalidParameter(err).ToResp(), nil
-=======
 		return apierrors.ErrCreateDeploymentOrder.InvalidParameter(err).ToResp(), nil
->>>>>>> a2880851
 	}
 
 	// verify params
@@ -119,15 +111,12 @@
 		return apierrors.ErrListDeploymentOrder.InvalidParameter(strutil.Concat("illegal workspace ", workspace)).ToResp(), nil
 	}
 
-<<<<<<< HEAD
-=======
 	orderTypes := strutil.Split(r.URL.Query().Get("types"), ",", true)
 	for i, t := range orderTypes {
 		orderTypes[i] = strings.ToUpper(t)
 	}
 
 	// check permission
->>>>>>> a2880851
 	userID, err := user.GetUserID(r)
 	if err != nil {
 		return apierrors.ErrListDeployment.NotLogin().ToResp(), nil
@@ -182,11 +171,7 @@
 		return errorresp.ErrResp(err)
 	}
 
-<<<<<<< HEAD
-	e.auditDeploymentOrder(userID.String(), order.ProjectName, order.Name, orgID, order.ProjectId,
-=======
 	e.auditDeploymentOrder(userID.String(), order.ProjectName, utils.ParseOrderName(order.ID), orgID, order.ProjectId,
->>>>>>> a2880851
 		apistructs.ExecuteDeploymentOrderTemplate, r)
 
 	return httpserver.OkResp(nil)
@@ -203,20 +188,12 @@
 
 	userID, err := user.GetUserID(r)
 	if err != nil {
-<<<<<<< HEAD
-		return apierrors.ErrListDeployment.NotLogin().ToResp(), nil
-=======
 		return apierrors.ErrCancelDeploymentOrder.NotLogin().ToResp(), nil
->>>>>>> a2880851
 	}
 
 	orgID, err := getOrgID(r)
 	if err != nil {
-<<<<<<< HEAD
-		return apierrors.ErrDeployDeploymentOrder.InvalidParameter(err).ToResp(), nil
-=======
 		return apierrors.ErrCancelDeploymentOrder.InvalidParameter(err).ToResp(), nil
->>>>>>> a2880851
 	}
 
 	req.DeploymentOrderId = vars["deploymentOrderID"]
@@ -227,15 +204,10 @@
 		return errorresp.ErrResp(err)
 	}
 
-<<<<<<< HEAD
-	e.auditDeploymentOrder(userID.String(), order.ProjectName, order.Name, orgID, order.ProjectId,
-		apistructs.CancelDeploymentOrderTemplate, r)
-=======
 	if order != nil {
 		e.auditDeploymentOrder(userID.String(), order.ProjectName, utils.ParseOrderName(order.ID), orgID, order.ProjectId,
 			apistructs.CancelDeploymentOrderTemplate, r)
 	}
->>>>>>> a2880851
 
 	return httpserver.OkResp(nil)
 }
@@ -251,11 +223,7 @@
 
 	// verify params
 	if !verifyWorkspace(workspace) {
-<<<<<<< HEAD
-		return apierrors.ErrCreateDeploymentOrder.InvalidParameter(strutil.Concat("illegal workspace ", workspace)).ToResp(), nil
-=======
 		return apierrors.ErrRenderDeploymentOrderDetail.InvalidParameter(strutil.Concat("illegal workspace ", workspace)).ToResp(), nil
->>>>>>> a2880851
 	}
 
 	ret, err := e.deploymentOrder.RenderDetail(userID.String(), v, workspace)
