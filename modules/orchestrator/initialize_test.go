// Copyright (c) 2021 Terminus, Inc.
//
// Licensed under the Apache License, Version 2.0 (the "License");
// you may not use this file except in compliance with the License.
// You may obtain a copy of the License at
//
//      http://www.apache.org/licenses/LICENSE-2.0
//
// Unless required by applicable law or agreed to in writing, software
// distributed under the License is distributed on an "AS IS" BASIS,
// WITHOUT WARRANTIES OR CONDITIONS OF ANY KIND, either express or implied.
// See the License for the specific language governing permissions and
// limitations under the License.

package orchestrator

import (
	"context"
	"testing"
	"time"

	"github.com/golang/mock/gomock"
)

func Test_initCron(t *testing.T) {
<<<<<<< HEAD
	ctx, cancel := context.WithTimeout(context.Background(), 100*time.Millisecond)
=======
	ctx, cancel := context.WithTimeout(context.Background(), time.Millisecond*100)
>>>>>>> 09a08c92
	defer cancel()

	ctrl := gomock.NewController(t)
	defer ctrl.Finish()

	runner := NewMockSharedCronjobRunner(ctrl)
	// call sync addon twice, 1 for first call 2 for loop call
	runner.EXPECT().SyncAddons().Times(2)
	runner.EXPECT().SyncProjects().Times(2)

	initCron(runner, ctx)
}<|MERGE_RESOLUTION|>--- conflicted
+++ resolved
@@ -23,11 +23,7 @@
 )
 
 func Test_initCron(t *testing.T) {
-<<<<<<< HEAD
-	ctx, cancel := context.WithTimeout(context.Background(), 100*time.Millisecond)
-=======
 	ctx, cancel := context.WithTimeout(context.Background(), time.Millisecond*100)
->>>>>>> 09a08c92
 	defer cancel()
 
 	ctrl := gomock.NewController(t)
