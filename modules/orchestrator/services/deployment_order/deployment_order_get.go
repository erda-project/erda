--- conflicted
+++ resolved
@@ -21,10 +21,7 @@
 
 	"github.com/erda-project/erda/apistructs"
 	"github.com/erda-project/erda/modules/orchestrator/services/apierrors"
-<<<<<<< HEAD
-=======
 	"github.com/erda-project/erda/modules/orchestrator/utils"
->>>>>>> a2880851
 )
 
 func (d *DeploymentOrder) Get(userId string, orderId string) (*apistructs.DeploymentOrderDetail, error) {
@@ -98,11 +95,7 @@
 			Operator:  order.Operator.String(),
 			CreatedAt: order.CreatedAt,
 			UpdatedAt: order.UpdatedAt,
-<<<<<<< HEAD
-			StartedAt: order.StartedAt,
-=======
 			StartedAt: parseStartedTime(order.StartedAt),
->>>>>>> a2880851
 		},
 		ApplicationsInfo: asi,
 		ReleaseVersion:   releaseResp.Version,
@@ -147,10 +140,7 @@
 			Name:           applicationName,
 			DeploymentId:   app.DeploymentID,
 			Params:         &orderParamsData,
-<<<<<<< HEAD
-=======
 			ReleaseId:      subRelease.ReleaseID,
->>>>>>> a2880851
 			ReleaseVersion: subRelease.Version,
 			Branch:         subRelease.Labels["gitBranch"],
 			CommitId:       subRelease.Labels["gitCommitId"],
@@ -197,9 +187,6 @@
 	return apistructs.DeploymentOrderStatus(apistructs.DeploymentStatusOK)
 }
 
-<<<<<<< HEAD
-func convertConfigType(configType string) string {
-=======
 func parseStartedTime(t time.Time) *time.Time {
 	// TODO: equal started default time with unix zero
 	if t.Year() < 2000 {
@@ -212,7 +199,6 @@
 	if configType == "dice-file" || configType == "kv" {
 		return configType
 	}
->>>>>>> a2880851
 	if configType == "FILE" {
 		return "dice-file"
 	}
