// Copyright (c) 2021 Terminus, Inc.
//
// Licensed under the Apache License, Version 2.0 (the "License");
// you may not use this file except in compliance with the License.
// You may obtain a copy of the License at
//
//      http://www.apache.org/licenses/LICENSE-2.0
//
// Unless required by applicable law or agreed to in writing, software
// distributed under the License is distributed on an "AS IS" BASIS,
// WITHOUT WARRANTIES OR CONDITIONS OF ANY KIND, either express or implied.
// See the License for the specific language governing permissions and
// limitations under the License.

package dbgc

import (
	"context"
	"encoding/json"
	"fmt"
	"math/rand"
	"strconv"
	"strings"
	"time"

	v3 "github.com/coreos/etcd/clientv3"
	"github.com/robfig/cron"

	"github.com/erda-project/erda/apistructs"
	"github.com/erda-project/erda/modules/pipeline/conf"
	"github.com/erda-project/erda/modules/pipeline/providers/dbgc/db"
	"github.com/erda-project/erda/modules/pipeline/spec"
	"github.com/erda-project/erda/pkg/jsonstore/storetypes"
	"github.com/erda-project/erda/pkg/strutil"
)

const (
	etcdDBGCWatchPrefix    = "/devops/pipeline/dbgc/pipeline/"
	etcdDBGCDLockKeyPrefix = "/devops/pipeline/dbgc/dlock/"
)

func (p *provider) StartPipelineDatabaseGC(ctx context.Context) {
	c := cron.New()
	err := c.AddFunc(p.Cfg.PipelineDBGCCron, func() {
		p.PipelineDatabaseGC()
	})
	if err != nil {
		return
	}
	c.Start()
	defer c.Stop()
	for {
		select {
		case <-ctx.Done():
			return
		}
	}
}

// PipelineDatabaseGC remove ListenDatabaseGC and EnsureDatabaseGC these two methods，
// these two methods will create a lot of etcd ttl, will cause high load on etcd
// use fixed gc time, traverse the data in the database every day
<<<<<<< HEAD
func (p *provider) PipelineDatabaseGC() {
	p.doAnalyzedPipelineDatabaseGC(true)
	p.doAnalyzedPipelineDatabaseGC(false)
	p.doNotAnalyzedPipelineDatabaseGC(true)
	p.doNotAnalyzedPipelineDatabaseGC(false)
=======
func (p *provider) PipelineDatabaseGC(ctx context.Context) {
	ticker := time.NewTicker(1 * time.Millisecond)
	defer ticker.Stop()
	for {
		select {
		case <-ctx.Done():
			return
		case <-ticker.C:
			// analyzed snippet and non-snippet pipeline database gc
			p.doAnalyzedPipelineDatabaseGC(true)
			p.doAnalyzedPipelineDatabaseGC(false)

			// not analyzed snippet and non-snippet pipeline database gc
			p.doNotAnalyzedPipelineDatabaseGC(true)
			p.doNotAnalyzedPipelineDatabaseGC(false)

			// pipeline archive database clean up
			p.doAnalyzedPipelineArchiveGC()
			p.doNotAnalyzedPipelineArchiveGC()

			// reset ticker to 1 day for next gc
			ticker.Reset(24 * time.Hour)
		}
	}
>>>>>>> 29e9c419
}

// doPipelineDatabaseGC query the data in the database according to req paging to perform gc
func (p *provider) doPipelineDatabaseGC(req apistructs.PipelinePageListRequest) {
	var pageNum = req.PageNum
	pipelines := make([]spec.Pipeline, 0)
	for {
		req.PageNum = pageNum
		pipelineResults, _, _, _, err := p.dbClient.PageListPipelines(req)
		pageNum += 1
		if err != nil {
			p.Log.Errorf("failed to compensate pipeline req: %v, err: %v", req, err)
			continue
		}

		if len(pipelineResults) <= 0 {
			break
		}
		pipelines = append(pipelines, pipelineResults...)
	}
	for _, pipeline := range pipelines {
		if !pipeline.Status.CanDelete() {
			continue
		}
		// gc logic
		if err := p.DoDBGC(pipeline.PipelineID, apistructs.PipelineGCDBOption{NeedArchive: needArchive(pipeline)}); err != nil {
			p.Log.Errorf("failed to do gc logic, pipelineID: %d, err: %v", pipeline.PipelineID, err)
			continue
		}
	}
}

func needArchive(p spec.Pipeline) bool {
	if p.Status == apistructs.PipelineStatusAnalyzed {
		if p.Extra.GC.DatabaseGC.Analyzed.NeedArchive != nil {
			return *p.Extra.GC.DatabaseGC.Analyzed.NeedArchive
		}
	} else {
		if p.Extra.GC.DatabaseGC.Finished.NeedArchive != nil {
			return *p.Extra.GC.DatabaseGC.Finished.NeedArchive
		}
	}
	return false
}

// doAnalyzedPipelineDatabaseGC gc Analyzed status pipeline
func (p *provider) doAnalyzedPipelineDatabaseGC(isSnippetPipeline bool) {
	var req apistructs.PipelinePageListRequest
	req.Statuses = []string{apistructs.PipelineStatusAnalyzed.String()}
	req.IncludeSnippet = isSnippetPipeline
	req.DescCols = []string{"id"}
	req.EndTimeCreated = time.Now().Add(-time.Second * time.Duration(conf.AnalyzedPipelineDefaultDatabaseGCTTLSec()))
	req.PageSize = 100
	req.LargePageSize = true
	req.PageNum = 1
	req.AllSources = true

	p.doPipelineDatabaseGC(req)
}

// doNotAnalyzedPipelineDatabaseGC gc other status pipeline
func (p *provider) doNotAnalyzedPipelineDatabaseGC(isSnippetPipeline bool) {
	var req apistructs.PipelinePageListRequest
	req.NotStatuses = []string{apistructs.PipelineStatusAnalyzed.String()}
	req.IncludeSnippet = isSnippetPipeline
	req.DescCols = []string{"id"}
	req.EndTimeCreated = time.Now().Add(-time.Second * time.Duration(conf.FinishedPipelineDefaultDatabaseGCTTLSec()))
	req.PageSize = 100
	req.LargePageSize = true
	req.PageNum = 1
	req.AllSources = true

	p.doPipelineDatabaseGC(req)
}

func (p *provider) doAnalyzedPipelineArchiveGC() {
	var req db.ArchiveDeleteRequest
	req.Statuses = []string{apistructs.PipelineStatusAnalyzed.String()}
	req.EndTimeCreated = time.Now().Add(-p.Cfg.AnalyzedPipelineArchiveDefaultRetainHour)
	if err := p.dbClient.DeletePipelineArchives(req); err != nil {
		logrus.Errorf("failed to delete analyzed pipeline archive, err: %v", err)
	}
}

func (p *provider) doNotAnalyzedPipelineArchiveGC() {
	var req db.ArchiveDeleteRequest
	req.NotStatuses = []string{apistructs.PipelineStatusAnalyzed.String()}
	fmt.Println(p.Cfg.FinishedPipelineArchiveDefaultRetainHour)
	req.EndTimeCreated = time.Now().Add(-p.Cfg.FinishedPipelineArchiveDefaultRetainHour)
	if err := p.dbClient.DeletePipelineArchives(req); err != nil {
		logrus.Errorf("failed to delete finished pipeline archive, err: %v", err)
	}
}

// ListenDatabaseGC 监听需要 GC 的 pipeline database record.
func (p *provider) ListenDatabaseGC() {
	p.Log.Info("start watching gc pipelines")
	for {
		ctx := context.Background()

		err := p.js.IncludeWatch().Watch(ctx, etcdDBGCWatchPrefix, true, false, false, apistructs.PipelineGCInfo{},
			func(key string, value interface{}, t storetypes.ChangeType) error {

				// async handle, non-blocking, so we can watch subsequent incoming pipelines
				go func() {

					p.Log.Infof("gc watched a key change, key: %s, changeType: %s", key, t.String())
					// only listen del op
					if t != storetypes.Del {
						return
					}

					pipelineID, parseErr := getPipelineIDFromDBGCWatchedKey(key)
					if parseErr != nil {
						p.Log.Errorf("failed to get pipelineID from key, key: %s, err: %v", key, parseErr)
						return
					}

					// acquire a dlock
					gcDBLockKey := makeDBGCDLockKey(pipelineID)
					lock, err := p.etcd.GetClient().Txn(context.Background()).
						If(v3.Compare(v3.Version(gcDBLockKey), "=", 0)).
						Then(v3.OpPut(gcDBLockKey, "")).
						Commit()
					defer func() {
						_, _ = p.etcd.GetClient().Txn(context.Background()).Then(v3.OpDelete(gcDBLockKey)).Commit()
					}()
					if err != nil {
						return
					}
					if lock != nil && !lock.Succeeded {
						return
					}

					gcOption, err := getGCOptionFromValue(value.(*apistructs.PipelineGCInfo).Data)
					if err != nil {
						p.Log.Errorf("failed to get gc option from value, pipelineID: %d, err: %v", pipelineID, err)
						return
					}

					// gc logic
					if err := p.DoDBGC(pipelineID, gcOption); err != nil {
						p.Log.Errorf("failed to do gc logic, pipelineID: %d, err: %v", pipelineID, err)
						return
					}
				}()
				return nil
			},
		)
		if err != nil {
			p.Log.Errorf("failed to gc watch, err: %v", err)
		}
	}
}

func (p *provider) WaitDBGC(pipelineID uint64, ttl uint64, needArchive bool) {
	var err error
	defer func() {
		if err != nil {
			p.Log.Errorf("failed to gc wait, pipelineID: %d, err: %v",
				pipelineID, err)
		} else {
			p.Log.Debugf("gc pipeline: %d in the future (%s) (TTL: %ds)",
				pipelineID, time.Now().Add(time.Duration(int64(time.Second)*int64(ttl))).Format(time.RFC3339), ttl)
		}
	}()

	// 设置 gc 等待时间
	lease := v3.NewLease(p.etcd.GetClient())
	grant, err := lease.Grant(context.Background(), int64(ttl))
	if err != nil {
		return
	}
	leaseID := strconv.FormatInt(int64(grant.ID), 16)
	p.Log.Debugf("grant lease, pipelineID: %d, leaseID: %s", pipelineID, leaseID)

	// 插入或更新 key
	gcOptionByte, err := generateGCOption(needArchive)
	if err != nil {
		return
	}
	gcInfo := apistructs.MakePipelineGCInfo(ttl, leaseID, gcOptionByte)
	_, err = p.js.PutWithOption(context.Background(),
		makeDBGCKey(pipelineID), gcInfo,
		[]interface{}{v3.WithLease(grant.ID)})
	if err != nil {
		return
	}
}

func (p *provider) DoDBGC(pipelineID uint64, gcOption apistructs.PipelineGCDBOption) error {
	pipeline, exist, err := p.dbClient.GetPipelineWithExistInfo(pipelineID)
	if err != nil {
		return err
	}
	if !exist {
		p.Log.Infof("no need to gc db, pipeline already not exist in db, pipelineID: %d", pipelineID)
		return nil
	}

	// If the pipeline is referenced by the definition and the record is GC
	// the definition cannot see the execution record.
	// There are two ways:
	// 		one is to update the definition information contact binding
	//	 	and the other is not to go to the GC pipeline record
	// It is decided not to record this pipeline
	if strings.TrimSpace(pipeline.PipelineDefinitionID) != "" {
		definition, _, err := p.dbClient.GetPipelineDefinitionByPipelineID(pipeline.PipelineID)
		if err != nil {
			p.Log.Errorf("failed to GetPipelineDefinitionByPipelineID, id: %d, err: %v", pipeline.ID, err)
		}
		if definition != nil {
			p.Log.Infof("referenced by definition can not gc pipeline id: %v", pipeline.PipelineID)
			return nil
		}
	}

	if gcOption.NeedArchive {
		// 归档
		_, err = p.dbClient.ArchivePipeline(pipeline.ID)
		if err != nil {
			p.Log.Errorf("failed to archive pipeline, id: %d, err: %v", pipeline.ID, err)
		}
		p.Log.Debugf("archive pipeline success, id: %d", pipeline.ID)
	} else {
		// 删除
		if err = p.dbClient.DeletePipelineRelated(pipeline.ID); err != nil {
			p.Log.Errorf("failed to delete pipeline, id: %d, err: %v", pipeline.ID, err)
		}
		p.Log.Debugf("delete pipeline success, id: %d", pipeline.ID)
	}
	return nil
}

// ex: /devops/pipeline/dbgc/pipeline/10000001
func makeDBGCKey(pipelineID uint64) string {
	return fmt.Sprintf("%s%d", etcdDBGCWatchPrefix, pipelineID)
}

// ex: /devops/pipeline/dbgc/dlock/10000001
func makeDBGCDLockKey(pipelineID uint64) string {
	return fmt.Sprintf("%s%d", etcdDBGCDLockKeyPrefix, pipelineID)
}

func generateGCOption(needArchive bool) ([]byte, error) {
	return json.Marshal(&apistructs.PipelineGCDBOption{NeedArchive: needArchive})
}

func getGCOptionFromValue(data []byte) (op apistructs.PipelineGCDBOption, err error) {
	err = json.Unmarshal(data, &op)
	return
}

// makeDBGCEnsureKey 生成用于 dbgc ensure 的分布式锁 key
func makeDBGCEnsureKey() string {
	return makeDBGCDLockKey(0)
}

// EnsureDatabaseGC etcd lease ttl reset 存在问题，因此要定期巡检，主动 delete 那些已经到了 gcAt 时间仍然存在的 etcd key 来触发 dbgc
// github issue: https://github.com/etcd-io/etcd/issues/9395
func (p *provider) EnsureDatabaseGC() {
	p.Log.Info("start ensure dbgc pipelines")

	// 防止多实例启动时同时申请布式锁，先等待随机时间
	rand.Seed(time.Now().UnixNano())
	randN := rand.Intn(60)
	p.Log.Debugf("random sleep %d seconds...", randN)
	time.Sleep(time.Duration(randN) * time.Second)

	for {
		ctx := context.Background()

		done := make(chan struct{})
		errDone := make(chan error)

		go func() {

			// 先获取分布式锁
			ensureLockKey := makeDBGCEnsureKey()
			lock, err := p.etcd.GetClient().Txn(context.Background()).
				If(v3.Compare(v3.Version(ensureLockKey), "=", 0)).
				Then(v3.OpPut(ensureLockKey, "")).
				Commit()
			defer func() {
				_, _ = p.etcd.GetClient().Txn(context.Background()).Then(v3.OpDelete(ensureLockKey)).Commit()
			}()
			if err != nil {
				errDone <- fmt.Errorf("failed to get dlock: %s, err: %v", ensureLockKey, err)
				return
			}
			if lock != nil && !lock.Succeeded {
				done <- struct{}{}
				return
			}

			// 获取所有 key 列表
			keys, err := p.js.ListKeys(ctx, etcdDBGCWatchPrefix)
			if err != nil {
				errDone <- fmt.Errorf("failed to list dbgc keys, err: %v", err)
				return
			}

			// 没有 etcd dbgc 的老数据，生成 etcd dbgc key 后 delete key 走相同的逻辑（归档或删除），而不是直接删除
			if len(keys) > 0 {
				// 检查点，在检查点之前的 pipeline id，没有 etcd dbgc key
				checkPointKey := keys[0]
				p.handleOldNonDBGCPipelines(checkPointKey)
			}

			for _, key := range keys {
				var gcInfo apistructs.PipelineGCInfo
				if err := p.js.Get(ctx, key, &gcInfo); err != nil {
					p.Log.Errorf("failed to get dbgc key: %s, continue, err: %v", key, err)
					continue
				}
				now := time.Now().Round(0)
				// already expired
				if gcInfo.GCAt.Before(now) {
					if err := p.js.Remove(ctx, key, nil); err != nil {
						p.Log.Errorf("failed to delete already expired dbgc key: %s, continue, err: %v", key, err)
						continue
					}
					p.Log.Infof("remove already expired key: %s, gcAt: %s", key, gcInfo.GCAt.Format(time.RFC3339))
				}
			}

			done <- struct{}{}
		}()

		select {
		// 正常结束
		case <-done:
			// 完成本次 ensure 后等待 2h 开始下一次处理
			p.Log.Infof("sleep 2 hours for next ensure...")
			time.Sleep(time.Hour * 2)

		// 异常结束
		case err := <-errDone:
			p.Log.Errorf("failed to ensure, wait 5 mins for next ensure, err: %v", err)
			time.Sleep(time.Minute * 5)
		}
	}
}

func getPipelineIDFromDBGCWatchedKey(key string) (uint64, error) {
	s := strutil.TrimPrefixes(key, etcdDBGCWatchPrefix)
	id, err := strconv.ParseUint(s, 10, 64)
	if err == nil {
		return id, nil
	}
	return 0, fmt.Errorf("invalid key: %s", key)
}

func (p *provider) handleOldNonDBGCPipelines(checkPointDBGCKey string) {
	checkPointPID, err := getPipelineIDFromDBGCWatchedKey(checkPointDBGCKey)
	if err != nil {
		p.Log.Errorf("failed to get check point pid for handle old non-dbgc pipelines, err: %v", err)
		return
	}
	// fetch only id and status is enough
	var oldPipelineBases []spec.PipelineBase
	if err := p.dbClient.Cols(`id`, `status`).Where("id < ?", checkPointPID).Find(&oldPipelineBases); err != nil {
		p.Log.Errorf("failed to query pipelines before check point, err: %v", err)
		return
	}
	// transfer to pipeline for default ensureGC options
	var oldPipelines []spec.Pipeline
	for _, oldBase := range oldPipelineBases {
		oldPipelines = append(oldPipelines, spec.Pipeline{
			PipelineBase: oldBase,
			PipelineExtra: spec.PipelineExtra{
				Extra: spec.PipelineExtraInfo{
					GC: apistructs.PipelineGC{},
				},
			},
		})
	}
	for _, pipeline := range oldPipelines {
		// get default gc options
		pipeline.EnsureGC()
		// already expired, so ttl 5s is enough
		var ttl uint64 = 5
		// archive according to status
		needArchive := pipeline.Status.IsEndStatus()
		// put into etcd dbgc
		p.Log.Infof("put old non-dbgc pipeline with etcd dbgc key, id: %d, needArchive: %t", pipeline.ID, needArchive)
		p.WaitDBGC(pipeline.ID, ttl, needArchive)
	}
}

func (p *provider) GetPipelineIncludeArchived(ctx context.Context, pipelineID uint64) (spec.Pipeline, bool, bool, error) {
	return p.dbClient.GetPipelineIncludeArchived(pipelineID)
}

func (p *provider) GetPipelineTasksIncludeArchived(ctx context.Context, pipelineID uint64) ([]spec.PipelineTask, bool, error) {
	return p.dbClient.GetPipelineTasksIncludeArchived(pipelineID)
}<|MERGE_RESOLUTION|>--- conflicted
+++ resolved
@@ -24,7 +24,6 @@
 	"time"
 
 	v3 "github.com/coreos/etcd/clientv3"
-	"github.com/robfig/cron"
 
 	"github.com/erda-project/erda/apistructs"
 	"github.com/erda-project/erda/modules/pipeline/conf"
@@ -39,34 +38,9 @@
 	etcdDBGCDLockKeyPrefix = "/devops/pipeline/dbgc/dlock/"
 )
 
-func (p *provider) StartPipelineDatabaseGC(ctx context.Context) {
-	c := cron.New()
-	err := c.AddFunc(p.Cfg.PipelineDBGCCron, func() {
-		p.PipelineDatabaseGC()
-	})
-	if err != nil {
-		return
-	}
-	c.Start()
-	defer c.Stop()
-	for {
-		select {
-		case <-ctx.Done():
-			return
-		}
-	}
-}
-
 // PipelineDatabaseGC remove ListenDatabaseGC and EnsureDatabaseGC these two methods，
 // these two methods will create a lot of etcd ttl, will cause high load on etcd
 // use fixed gc time, traverse the data in the database every day
-<<<<<<< HEAD
-func (p *provider) PipelineDatabaseGC() {
-	p.doAnalyzedPipelineDatabaseGC(true)
-	p.doAnalyzedPipelineDatabaseGC(false)
-	p.doNotAnalyzedPipelineDatabaseGC(true)
-	p.doNotAnalyzedPipelineDatabaseGC(false)
-=======
 func (p *provider) PipelineDatabaseGC(ctx context.Context) {
 	ticker := time.NewTicker(1 * time.Millisecond)
 	defer ticker.Stop()
@@ -87,11 +61,10 @@
 			p.doAnalyzedPipelineArchiveGC()
 			p.doNotAnalyzedPipelineArchiveGC()
 
-			// reset ticker to 1 day for next gc
-			ticker.Reset(24 * time.Hour)
-		}
-	}
->>>>>>> 29e9c419
+			// reset ticker to 2 hours for next gc
+			ticker.Reset(p.Cfg.PipelineDBGCDuration)
+		}
+	}
 }
 
 // doPipelineDatabaseGC query the data in the database according to req paging to perform gc
@@ -172,7 +145,7 @@
 	req.Statuses = []string{apistructs.PipelineStatusAnalyzed.String()}
 	req.EndTimeCreated = time.Now().Add(-p.Cfg.AnalyzedPipelineArchiveDefaultRetainHour)
 	if err := p.dbClient.DeletePipelineArchives(req); err != nil {
-		logrus.Errorf("failed to delete analyzed pipeline archive, err: %v", err)
+		p.Log.Errorf("failed to delete analyzed pipeline archive, err: %v", err)
 	}
 }
 
@@ -182,7 +155,7 @@
 	fmt.Println(p.Cfg.FinishedPipelineArchiveDefaultRetainHour)
 	req.EndTimeCreated = time.Now().Add(-p.Cfg.FinishedPipelineArchiveDefaultRetainHour)
 	if err := p.dbClient.DeletePipelineArchives(req); err != nil {
-		logrus.Errorf("failed to delete finished pipeline archive, err: %v", err)
+		p.Log.Errorf("failed to delete finished pipeline archive, err: %v", err)
 	}
 }
 
