--- conflicted
+++ resolved
@@ -26,8 +26,8 @@
 )
 
 type PipelineDefinition struct {
-<<<<<<< HEAD
 	ID                string    `json:"id" xorm:"pk"`
+	Location          string    `json:"location"`
 	Name              string    `json:"name"`
 	CostTime          uint64    `json:"costTime"`
 	Creator           string    `json:"creator"`
@@ -43,23 +43,6 @@
 	PipelineID        uint64    `json:"pipelineId"`
 	TotalActionNum    uint64    `json:"totalActionNum"`
 	ExecutedActionNum uint64    `json:"executedActionNum"`
-=======
-	ID               string    `json:"id" xorm:"pk"`
-	Location         string    `json:"location"`
-	Name             string    `json:"name"`
-	CostTime         uint64    `json:"costTime"`
-	Creator          string    `json:"creator"`
-	Executor         string    `json:"executor"`
-	SoftDeletedAt    uint64    `json:"softDeletedAt"`
-	PipelineSourceId string    `json:"pipelineSourceId"`
-	Category         string    `json:"category"`
-	Status           string    `json:"status"`
-	StartedAt        time.Time `json:"startedAt,omitempty" xorm:"started_at"`
-	EndedAt          time.Time `json:"endedAt,omitempty" xorm:"ended_at"`
-	TimeCreated      time.Time `json:"timeCreated,omitempty" xorm:"created_at created"`
-	TimeUpdated      time.Time `json:"timeUpdated,omitempty" xorm:"updated_at updated"`
-	PipelineID       uint64    `json:"pipelineId"`
->>>>>>> cd1c6643
 }
 
 func (PipelineDefinition) TableName() string {
