// Copyright (c) 2021 Terminus, Inc.
//
// Licensed under the Apache License, Version 2.0 (the "License");
// you may not use this file except in compliance with the License.
// You may obtain a copy of the License at
//
//      http://www.apache.org/licenses/LICENSE-2.0
//
// Unless required by applicable law or agreed to in writing, software
// distributed under the License is distributed on an "AS IS" BASIS,
// WITHOUT WARRANTIES OR CONDITIONS OF ANY KIND, either express or implied.
// See the License for the specific language governing permissions and
// limitations under the License.

package dbclient

import (
	"fmt"

	"github.com/erda-project/erda/apistructs"
	definitiondb "github.com/erda-project/erda/modules/pipeline/providers/definition/db"
	sourcedb "github.com/erda-project/erda/modules/pipeline/providers/source/db"
	"github.com/erda-project/erda/modules/pipeline/spec"
	"github.com/erda-project/erda/pkg/crypto/uuid"
)

func (client *Client) ListPipelineBasesByIDs(pipelineIDs []uint64, ops ...SessionOption) (map[uint64]spec.PipelineBase, error) {
	session := client.NewSession(ops...)
	defer session.Close()

	var bases []spec.PipelineBase
	if err := session.In("id", pipelineIDs).Find(&bases); err != nil {
		return nil, err
	}
	basesMap := make(map[uint64]spec.PipelineBase, len(bases))
	for _, base := range bases {
		basesMap[base.ID] = base
	}
	return basesMap, nil
}

func (client *Client) ListPipelineBaseWithDefinitionByIDs(pipelineIDs []uint64, ops ...SessionOption) (map[uint64]spec.PipelineBaseWithDefinition, error) {
	session := client.NewSession(ops...)
	defer session.Close()

	var bases []spec.PipelineBaseWithDefinition
	if err := session.In(tableFieldName((&spec.PipelineBaseWithDefinition{}).TableName(), "id"), pipelineIDs).
		Join("INNER", definitiondb.PipelineDefinition{}.TableName(), fmt.Sprintf("%v.id = %v.pipeline_definition_id", definitiondb.PipelineDefinition{}.TableName(), (&spec.PipelineBaseWithDefinition{}).TableName())).
		Join("INNER", sourcedb.PipelineSource{}.TableName(), fmt.Sprintf("%v.id = %v.pipeline_source_id", sourcedb.PipelineSource{}.TableName(), definitiondb.PipelineDefinition{}.TableName())).
		Find(&bases); err != nil {
		return nil, err
	}
	basesMap := make(map[uint64]spec.PipelineBaseWithDefinition, len(bases))
	for _, base := range bases {
		basesMap[base.PipelineBase.ID] = base
	}
	return basesMap, nil
}

func (client *Client) CreatePipelineBase(base *spec.PipelineBase, ops ...SessionOption) error {
	session := client.NewSession(ops...)
	defer session.Close()

<<<<<<< HEAD
	// TODO the edge pipeline should add init report status
	base.EdgeReportStatus = apistructs.InitEdgeReportStatus
=======
	if base.ID == 0 {
		base.ID = uuid.SnowFlakeIDUint64()
	}
>>>>>>> 05695009
	_, err := session.InsertOne(base)
	return err
}

func (client *Client) UpdatePipelineBase(id uint64, base *spec.PipelineBase, ops ...SessionOption) error {
	session := client.NewSession(ops...)
	defer session.Close()

	_, err := session.ID(id).AllCols().Update(base)
	return err
}

func (client *Client) GetPipelineBase(id uint64, ops ...SessionOption) (spec.PipelineBase, bool, error) {
	session := client.NewSession(ops...)
	defer session.Close()

	var base spec.PipelineBase
	found, err := session.ID(id).Get(&base)
	if err != nil {
		return spec.PipelineBase{}, false, err
	}
	return base, found, nil
}

func (client *Client) GetPipelineStatus(id uint64, ops ...SessionOption) (apistructs.PipelineStatus, error) {
	session := client.NewSession(ops...)
	defer session.Close()

	var base spec.PipelineBase
	exist, err := session.ID(id).Cols("status").Get(&base)
	if err != nil {
		return "", err
	}
	if !exist {
		return "", fmt.Errorf("pipeline base not found")
	}
	return base.Status, nil
}

func (client *Client) UpdatePipelineBaseStatus(id uint64, status apistructs.PipelineStatus, ops ...SessionOption) error {
	session := client.NewSession(ops...)
	defer session.Close()

	_, err := session.ID(id).Cols("status").Update(&spec.PipelineBase{Status: status})
	return err
}<|MERGE_RESOLUTION|>--- conflicted
+++ resolved
@@ -61,14 +61,11 @@
 	session := client.NewSession(ops...)
 	defer session.Close()
 
-<<<<<<< HEAD
 	// TODO the edge pipeline should add init report status
 	base.EdgeReportStatus = apistructs.InitEdgeReportStatus
-=======
 	if base.ID == 0 {
 		base.ID = uuid.SnowFlakeIDUint64()
 	}
->>>>>>> 05695009
 	_, err := session.InsertOne(base)
 	return err
 }
