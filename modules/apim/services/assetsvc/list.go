// Copyright (c) 2021 Terminus, Inc.
//
// This program is free software: you can use, redistribute, and/or modify
// it under the terms of the GNU Affero General Public License, version 3
// or later ("AGPL"), as published by the Free Software Foundation.
//
// This program is distributed in the hope that it will be useful, but WITHOUT
// ANY WARRANTY; without even the implied warranty of MERCHANTABILITY or
// FITNESS FOR A PARTICULAR PURPOSE.
//
// You should have received a copy of the GNU Affero General Public License
// along with this program. If not, see <http://www.gnu.org/licenses/>.

package assetsvc

import (
	"sort"
	"strconv"

	"github.com/jinzhu/gorm"
	"github.com/pkg/errors"
	"github.com/sirupsen/logrus"

	"github.com/erda-project/erda/apistructs"
	"github.com/erda-project/erda/bundle"
	"github.com/erda-project/erda/modules/apim/bdl"
	"github.com/erda-project/erda/modules/apim/conf"
	"github.com/erda-project/erda/modules/apim/dbclient"
	"github.com/erda-project/erda/modules/apim/services/apierrors"
	"github.com/erda-project/erda/pkg/httpserver/errorresp"
	"github.com/erda-project/erda/pkg/strutil"
)

const (
	AddonNameAPIGateway = "api-gateway"
)

const (
	WorkspaceDev     = "DEV"
	WorkspaceTest    = "TEST"
	WorkspaceStaging = "STAGING"
	WorkspaceProd    = "PROD"
)

// PagingAPIAssetVersions 获取 API 资料版本列表
func (svc *Service) PagingAPIAssetVersions(req *apistructs.PagingAPIAssetVersionsReq) (responseData *apistructs.PagingAPIAssetVersionResponse, userIDs []string, err error) {
	// 参数校验
	if req.QueryParams == nil {
		return nil, nil, errors.New("missing query parameters")
	}
	if req.URIParams == nil {
		return nil, nil, errors.New("missing URI parameters")
	}
	if err := apistructs.ValidateAPIAssetID(req.URIParams.AssetID); err != nil {
		return nil, nil, apierrors.PagingAPIAssetVersions.InvalidParameter(err)
	}
	if req.OrgID == 0 {
		return nil, nil, apierrors.PagingAPIAssetVersions.MissingParameter(apierrors.MissingOrgID)
	}

	// 参数初始化
	if req.QueryParams.PageNo < 1 {
		req.QueryParams.PageNo = 1
	}
	if req.QueryParams.PageSize < 1 {
		req.QueryParams.PageSize = 1
	}
	if req.QueryParams.PageSize > 500 {
		req.QueryParams.PageSize = 500
	}
	if !req.QueryParams.Paging {
		req.QueryParams.PageNo = 1
		req.QueryParams.PageSize = 500
	}

	// 查询 asset
	var asset apistructs.APIAssetsModel
	if err := svc.FirstRecord(&asset, map[string]interface{}{
		"org_id":   req.OrgID,
		"asset_id": req.URIParams.AssetID,
	}); err != nil {
		logrus.Errorf("failed to FirstRecord asset, err: %v", err)
		return nil, nil, apierrors.PagingAPIAssetVersions.InternalError(errors.New("没有API集市"))
	}

	// 查询 versions
	total, versionsModels, err := dbclient.PagingAPIAssetVersions(req)
	if err != nil {
		return nil, nil, apierrors.PagingAPIAssetVersions.InternalError(err)
	}

	var (
		versionIDs []string
		objsM      = make(map[uint64]*apistructs.PagingAPIAssetVersionRspObj)
		list       []*apistructs.PagingAPIAssetVersionRspObj
		permission = bdl.FetchAssetRolesSet(req.OrgID, req.Identity.UserID)
		written    = writePermission(permission, &asset)
	)
	for _, v := range versionsModels {
		obj := apistructs.PagingAPIAssetVersionRspObj{
			Version:    v,
			Spec:       nil,
			Permission: map[string]bool{"edit": written, "delete": written},
		}
		if req.QueryParams.Spec {
			versionIDs = append(versionIDs, strconv.FormatInt(int64(v.ID), 10))
		}
		objsM[v.ID] = &obj
		list = append(list, &obj)
		userIDs = append(userIDs, v.CreatorID, v.UpdaterID)
	}

	// 如果要求查询 specs, 则查询 specs
	if req.QueryParams.Spec {
		if err := dbclient.QuerySpecsFromVersions(req.OrgID, req.URIParams.AssetID, versionIDs, objsM); err != nil {
			return nil, nil, err
		}
	}

	return &apistructs.PagingAPIAssetVersionResponse{
		Total: total,
		List:  list,
	}, strutil.DedupSlice(userIDs, true), nil
}

func (svc *Service) ListSwaggerVersions(req *apistructs.ListSwaggerVersionsReq) (*apistructs.ListSwaggerVersionRsp, error) {
	// 参数校验
	if req == nil {
		return nil, errors.New("missing request parameters")
	}
	if req.QueryParams == nil {
		return nil, errors.New("missing query parameters")
	}
	if req.URIParams == nil {
		return nil, errors.New("missing URI parameters")
	}

	switch {
	case req.QueryParams.Patch && req.QueryParams.Access:
		return svc.listSwaggerVersionOnPatchWithAccess(req)
	case req.QueryParams.Patch && req.QueryParams.Instantiation:
		return svc.listSwaggerVersionOnPatchWithInstantiation(req)
	case req.QueryParams.Patch:
		return svc.listSwaggerVersionOnPatch(req)
	case req.QueryParams.Access:
		return svc.listSwaggerVersionsOnMinorWithAccess(req)
	case req.QueryParams.Instantiation:
		return svc.listSwaggerVersionsOnMinorWithInstantiation(req)
	default:
		return svc.listSwaggerVersionOnMinor(req)
	}
}

func (svc *Service) listSwaggerVersionOnPatch(req *apistructs.ListSwaggerVersionsReq) (*apistructs.ListSwaggerVersionRsp, error) {
	var versions []*apistructs.APIAssetVersionsModel
	if err := svc.ListRecords(&versions, map[string]interface{}{
		"org_id":   req.OrgID,
		"asset_id": req.URIParams.AssetID,
	}); err != nil {
		return nil, err
	}

	var m = make(map[string]*apistructs.ListSwaggerVersionRspObj)
	svc.collectListSwaggerVersionRspObj(versions, m)
	results := svc.swaggerVersionsResults(m)
	return &apistructs.ListSwaggerVersionRsp{
		Total: uint64(len(results)),
		List:  results,
	}, nil
}

func (svc *Service) listSwaggerVersionOnPatchWithAccess(req *apistructs.ListSwaggerVersionsReq) (*apistructs.ListSwaggerVersionRsp, error) {
	var models []*apistructs.APIAccessesModel
	if err := svc.ListRecords(&models, map[string]interface{}{"asset_id": req.URIParams.AssetID}); err != nil {
		return nil, err
	}

	var m = make(map[string]*apistructs.ListSwaggerVersionRspObj)
	for _, v := range models {
		var versions []*apistructs.APIAssetVersionsModel
		if err := svc.ListRecords(&versions, map[string]interface{}{
			"org_id":   req.OrgID,
			"asset_id": req.URIParams.AssetID,
			"major":    v.Major,
			"minor":    v.Minor,
		}); err != nil {
			continue
		}

		svc.collectListSwaggerVersionRspObj(versions, m)
	}

	results := svc.swaggerVersionsResults(m)

	return &apistructs.ListSwaggerVersionRsp{
		Total: uint64(len(results)),
		List:  results,
	}, nil

}

func (svc *Service) listSwaggerVersionOnPatchWithInstantiation(req *apistructs.ListSwaggerVersionsReq) (*apistructs.ListSwaggerVersionRsp, error) {
	var instantiations []*apistructs.InstantiationModel
	if err := dbclient.Sq().Where(map[string]interface{}{
		"asset_id": req.URIParams.AssetID,
	}).Find(&instantiations).Error; err != nil {
		return nil, err
	}

	var m = make(map[string]*apistructs.ListSwaggerVersionRspObj)
	for _, v := range instantiations {
		var versions []*apistructs.APIAssetVersionsModel
		if err := svc.ListRecords(&versions, map[string]interface{}{
			"org_id":   req.OrgID,
			"asset_id": req.URIParams.AssetID,
			"major":    v.Major,
			"minor":    v.Minor,
		}); err != nil {
			continue
		}

		svc.collectListSwaggerVersionRspObj(versions, m)
	}

	results := svc.swaggerVersionsResults(m)

	return &apistructs.ListSwaggerVersionRsp{
		Total: uint64(len(results)),
		List:  results,
	}, nil
}

func (svc *Service) collectListSwaggerVersionRspObj(versions []*apistructs.APIAssetVersionsModel, m map[string]*apistructs.ListSwaggerVersionRspObj) {
	for _, v := range versions {
		record := map[string]interface{}{
			"id":         v.ID,
			"major":      v.Major,
			"minor":      v.Minor,
			"patch":      v.Patch,
			"deprecated": v.Deprecated,
		}
		if obj, ok := m[v.SwaggerVersion]; ok {
			obj.Versions = append(obj.Versions, record)
			continue
		}
		m[v.SwaggerVersion] = &apistructs.ListSwaggerVersionRspObj{
			SwaggerVersion: v.SwaggerVersion,
			Major:          v.Major,
			Versions:       []map[string]interface{}{record},
		}
	}
}

func (svc *Service) listSwaggerVersionOnMinor(req *apistructs.ListSwaggerVersionsReq) (*apistructs.ListSwaggerVersionRsp, error) {
	var (
		versions []*apistructs.APIAssetVersionsModel
		where    = map[string]interface{}{
<<<<<<< HEAD
			"org_id":     req.OrgID,
			"asset_id":   req.URIParams.AssetID,
			"deprecated": false,
=======
			"org_id":   req.OrgID,
			"asset_id": req.URIParams.AssetID,
>>>>>>> df70f8b8
		}
	)
	if err := svc.ListRecords(&versions, where); err != nil {
		return nil, err
	}

	var m = make(map[string]*apistructs.ListSwaggerVersionRspObj)
	for _, version := range versions {
		record := map[string]interface{}{
			"major":      version.Major,
			"minor":      version.Minor,
			"patch":      version.Patch,
			"id":         version.ID,
			"deprecated": version.Deprecated,
		}

		if obj, ok := m[version.SwaggerVersion]; ok {
			obj.Versions = append(obj.Versions, record)
			continue
		}
		m[version.SwaggerVersion] = &apistructs.ListSwaggerVersionRspObj{
			SwaggerVersion: version.SwaggerVersion,
			Major:          version.Major,
			Versions:       []map[string]interface{}{record},
		}
	}

	results := svc.swaggerVersionsResults(m)
	return &apistructs.ListSwaggerVersionRsp{
		Total: uint64(len(results)),
		List:  results,
	}, nil
}

func (svc *Service) listSwaggerVersionsOnMinorWithInstantiation(req *apistructs.ListSwaggerVersionsReq) (*apistructs.ListSwaggerVersionRsp, error) {
	var instantiations []*apistructs.InstantiationModel
	if err := dbclient.Sq().Where(map[string]interface{}{
		"asset_id": req.URIParams.AssetID,
	}).Find(&instantiations).Error; err != nil {
		return nil, err
	}

	var m = make(map[string]*apistructs.ListSwaggerVersionRspObj)

	for _, instantiation := range instantiations {
		var version apistructs.APIAssetVersionsModel
		if err := dbclient.Sq().Where(map[string]interface{}{
			"org_id":   req.OrgID,
			"asset_id": req.URIParams.AssetID,
			"major":    instantiation.Major,
			"minor":    instantiation.Minor,
		}).Order("patch DESC").First(&version).Error; err != nil {
			continue
		}
		record := map[string]interface{}{
			"major":      version.Major,
			"minor":      version.Minor,
			"patch":      version.Patch,
			"id":         version.ID,
			"deprecated": version.Deprecated,
		}

		if obj, ok := m[instantiation.SwaggerVersion]; ok {
			obj.Versions = append(obj.Versions, record)
			continue
		}
		m[instantiation.SwaggerVersion] = &apistructs.ListSwaggerVersionRspObj{
			SwaggerVersion: instantiation.SwaggerVersion,
			Major:          version.Major,
			Versions:       []map[string]interface{}{record},
		}
	}

	results := svc.swaggerVersionsResults(m)

	return &apistructs.ListSwaggerVersionRsp{
		Total: uint64(len(results)),
		List:  results,
	}, nil
}

func (svc *Service) listSwaggerVersionsOnMinorWithAccess(req *apistructs.ListSwaggerVersionsReq) (*apistructs.ListSwaggerVersionRsp, error) {
	var accesses []*apistructs.APIAccessesModel
	if err := dbclient.Sq().Where(map[string]interface{}{
		"org_id":   req.OrgID,
		"asset_id": req.URIParams.AssetID,
	}).Find(&accesses).Error; err != nil {
		return nil, err
	}

	var m = make(map[string]*apistructs.ListSwaggerVersionRspObj)

	for _, access := range accesses {
		var version apistructs.APIAssetVersionsModel
		if err := dbclient.Sq().Where(map[string]interface{}{
			"org_id":   req.OrgID,
			"asset_id": req.URIParams.AssetID,
			"major":    access.Major,
			"minor":    access.Minor,
		}).Order("patch DESC").First(&version).Error; err != nil {
			continue
		}
		record := map[string]interface{}{
			"major":      version.Major,
			"minor":      version.Minor,
			"patch":      version.Patch,
			"id":         version.ID,
			"deprecated": version.Deprecated,
		}

		if obj, ok := m[access.SwaggerVersion]; ok {
			obj.Versions = append(obj.Versions, record)
			continue
		}
		m[access.SwaggerVersion] = &apistructs.ListSwaggerVersionRspObj{
			SwaggerVersion: access.SwaggerVersion,
			Major:          version.Major,
			Versions:       []map[string]interface{}{record},
		}
	}

	results := svc.swaggerVersionsResults(m)

	return &apistructs.ListSwaggerVersionRsp{
		Total: uint64(len(results)),
		List:  results,
	}, nil
}

func (svc *Service) swaggerVersionsResults(m map[string]*apistructs.ListSwaggerVersionRspObj) []*apistructs.ListSwaggerVersionRspObj {
	var results []*apistructs.ListSwaggerVersionRspObj
	for _, v := range m {
		v.Versions = groupByMinor(v.Versions)
		results = append(results, v)
	}
	sort.Slice(results, func(i, j int) bool {
		return results[i].Major > results[j].Major
	})

	return results
}

// 按 minor 去重分组
func groupByMinor(records []map[string]interface{}) []map[string]interface{} {
	if len(records) < 2 {
		return records
	}

	var (
		m      = make(map[uint64]map[string]interface{})
		result []map[string]interface{}
	)
	for _, record := range records {
		minor := record["minor"].(uint64)
		if r, ok := m[minor]; ok && record["patch"].(uint64) < r["patch"].(uint64) {
			m[minor] = r
		} else {
			m[minor] = record
		}
	}

	for _, record := range m {
		result = append(result, record)
	}

	sort.Slice(result, func(i, j int) bool {
		return result[i]["minor"].(uint64) > result[j]["minor"].(uint64)
	})

	return result
}

func (svc *Service) ListMyClients(req *apistructs.ListMyClientsReq) (*apistructs.ListMyClientsRsp, *errorresp.APIError) {
	// 参数校验
	if req == nil {
		return nil, apierrors.ListClients.InvalidParameter("missing parameters")
	}
	if req.QueryParams == nil {
		return nil, apierrors.ListClients.MissingParameter("missing parameters")
	}

	rolesSet := bdl.FetchAssetRolesSet(req.OrgID, req.Identity.UserID)
	orgManager := inSlice(strconv.FormatUint(req.OrgID, 10), rolesSet.RolesOrgs(bdl.OrgMRoles...))
	total, models, err := dbclient.ListMyClients(req, orgManager)
	if err != nil {
		return nil, apierrors.ListClients.InternalError(err)
	}

	var list []*apistructs.ClientObj
	for _, v := range models {
		credentials, err := bdl.Bdl.GetClientCredentials(v.ClientID)
		if err != nil {
			return nil, apierrors.ListClients.InternalError(err)
		}
		list = append(list, &apistructs.ClientObj{
			Client: v,
			SK: &apistructs.SK{
				ClientID:     v.ClientID,
				ClientSecret: credentials.ClientSecret,
			},
		})
	}

	return &apistructs.ListMyClientsRsp{
		Total: total,
		List:  list,
	}, nil
}

func (svc *Service) ListContracts(req *apistructs.ListContractsReq) (*apistructs.ListContractsRsp, *errorresp.APIError) {
	// 参数校验
	if req == nil || req.QueryParams == nil || req.URIParams == nil {
		return nil, apierrors.ListContracts.InvalidParameter("missing parameters")
	}

	// 参数初始化
	if !req.QueryParams.Paging {
		req.QueryParams.PageNo = 1
		req.QueryParams.PageSize = 500
	}
	if req.QueryParams.PageNo < 1 {
		req.QueryParams.PageNo = 1
	}
	if req.QueryParams.PageSize < 1 {
		req.QueryParams.PageSize = 10
	}
	if req.QueryParams.PageSize > 500 {
		req.QueryParams.PageSize = 500
	}
	if len(req.QueryParams.Status) == 0 {
		req.QueryParams.Status = []apistructs.ContractStatus{
			apistructs.ContractApproving, apistructs.ContractApproved,
			apistructs.ContractDisapproved, apistructs.ContractUnapproved,
		}
	}

	total, list, err := dbclient.ListContracts(req)
	if err != nil {
		return nil, apierrors.ListContracts.InternalError(err)
	}

	for _, c := range list {
		var access apistructs.APIAccessesModel
		if err := svc.FirstRecord(&access, map[string]interface{}{
			"org_id":          req.OrgID,
			"asset_id":        c.AssetID,
			"swagger_version": c.SwaggerVersion,
		}); err != nil {
			continue
		}

		c.ProjectID = access.ProjectID
		c.Workspace = access.Workspace

		endpoint, err := bdl.Bdl.GetEndpoint(access.EndpointID)
		if err != nil {
			continue
		}
		c.EndpointName = endpoint.Name
	}

	return &apistructs.ListContractsRsp{
		Total: total,
		List:  list,
	}, nil
}

func (svc *Service) ListContractRecords(req *apistructs.ListContractRecordsReq) (*apistructs.ListContractRecordsRsp, *errorresp.APIError) {
	// 参数校验
	if req == nil || req.URIParams == nil || req.OrgID == 0 {
		return nil, apierrors.ListContractRecords.InvalidParameter("invalid parameters")
	}

	models, err := dbclient.ListContractRecords(req)
	if err != nil {
		return nil, apierrors.ListContractRecords.InternalError(err)
	}

	return &apistructs.ListContractRecordsRsp{
		Total: uint64(len(models)),
		List:  models,
	}, nil
}

func (svc *Service) ListAccess(req *apistructs.ListAccessReq) (*apistructs.ListAccessRsp, *errorresp.APIError) {
	// 参数校验
	if req == nil || req.QueryParams == nil {
		return nil, apierrors.ListAccess.InvalidParameter("invalid parameters")
	}
	if req.OrgID == 0 {
		return nil, apierrors.ListAccess.InvalidParameter("invalid orgID")
	}

	// 先查出 "我负责的" asset
	// 再限定只能查这些 asset 关联的 access
	asset, _ := svc.PagingAsset(apistructs.PagingAPIAssetsReq{
		OrgID:    req.OrgID,
		Identity: req.Identity,
		QueryParams: &apistructs.PagingAPIAssetsQueryParams{
			Paging:        false,
			PageNo:        0,
			PageSize:      0,
			Keyword:       "",
			Scope:         "mine",
			HasProject:    false,
			LatestVersion: false,
			LatestSpec:    false,
			Instantiation: false,
		},
	})
	if asset.Total == 0 || len(asset.List) == 0 {
		return &apistructs.ListAccessRsp{
			OrgID: req.OrgID,
			List:  nil,
			Total: 0,
		}, nil
	}

	// "我负责的" asset 列表
	var responsibleAssetIDs []string
	for _, v := range asset.List {
		if v.Asset != nil {
			responsibleAssetIDs = append(responsibleAssetIDs, v.Asset.AssetID)
		}
	}

	total, list, err := dbclient.ListAccess(req, responsibleAssetIDs)
	if err != nil {
		return nil, apierrors.ListAccess.InternalError(err)
	}

	// 按钮权限
	for _, obj := range list {
		// 查 asset model
		var asset apistructs.APIAssetsModel
		if err := svc.FirstRecord(&asset, map[string]interface{}{
			"org_id":   req.OrgID,
			"asset_id": obj.AssetID,
		}); err != nil {
			return nil, apierrors.ListAccess.InternalError(err)
		}

		for _, item := range obj.Children {
			// access 写权限的角色集合继承了 asset 的写权限角色集合
			written := svc.writeAssetPermission(req.OrgID, req.Identity.UserID, asset.AssetID)
			item.Permission["edit"] = written
			item.Permission["delete"] = written
		}
	}

	return &apistructs.ListAccessRsp{
		OrgID: req.OrgID,
		List:  list,
		Total: total,
	}, nil
}

func (svc *Service) ListSwaggerVersionClients(req *apistructs.ListSwaggerVersionClientsReq) (*apistructs.ListSwaggerVersionClientRsp, *errorresp.APIError) {
	// 参数校验
	if req == nil || req.URIParams == nil || req.QueryParams == nil {
		return nil, apierrors.ListAccess.InvalidParameter("invalid parameters")
	}
	if req.OrgID == 0 {
		return nil, apierrors.ListAccess.InvalidParameter("invalid orgID")
	}

	data, err := dbclient.ListSwaggerVersionClients(req)
	if err != nil {
		return nil, apierrors.ListAccess.InternalError(err)
	}

	// 按钮权限
	// 查询 asset
	var (
		asset  apistructs.APIAssetsModel
		access apistructs.APIAccessesModel
	)
	if err := svc.FirstRecord(&asset, map[string]interface{}{
		"org_id":   req.OrgID,
		"asset_id": req.URIParams.AssetID,
	}); err != nil {
		logrus.Errorf("failed to FirstRecord asset")
		return nil, apierrors.ListSwaggerClients.InternalError(err)
	}
	if err := svc.FirstRecord(&access, map[string]interface{}{
		"org_id":          req.OrgID,
		"asset_id":        req.URIParams.AssetID,
		"swagger_version": req.URIParams.SwaggerVersion,
	}); err != nil {
		logrus.Errorf("failed to FirstRecord access")
		return nil, apierrors.ListSwaggerClients.InternalError(err)
	}

	permission := bdl.FetchAssetRolesSet(req.OrgID, req.Identity.UserID)
	prove := writePermission(permission, &asset)
	for _, v := range data {
		v.Permission["edit"] = prove
	}

	return &apistructs.ListSwaggerVersionClientRsp{
		Total: uint64(len(data)),
		List:  data,
	}, nil
}

func (svc *Service) ListAPIGateways(req *apistructs.ListAPIGatewaysReq) ([]map[string]string, *errorresp.APIError) {
	if req == nil || req.URIParams == nil {
		return nil, apierrors.ListAPIGateways.InvalidParameter("invalid parameters")
	}
	if req.OrgID == 0 {
		return nil, apierrors.ListAPIGateways.InvalidParameter("invalid orgID")
	}

	asset, err := dbclient.GetAPIAsset(&apistructs.GetAPIAssetReq{
		OrgID:     req.OrgID,
		Identity:  req.Identity,
		URIParams: &apistructs.GetAPIAssetURIPrams{AssetID: req.URIParams.AssetID},
	})
	if err != nil {
		return nil, apierrors.ListAPIGateways.InternalError(err)
	}
	if asset.ProjectID == nil || *asset.ProjectID == 0 {
		return nil, apierrors.ListAPIGateways.InternalError(errors.New("no project is associated with the API asset"))
	}

	return svc.listProjectAPIGateways(strconv.FormatUint(*asset.ProjectID, 10)), nil
}

func (svc *Service) ListProjectAPIGateways(req *apistructs.ListProjectAPIGatewaysReq) ([]map[string]string, *errorresp.APIError) {
	if req == nil || req.URIParams == nil {
		return nil, apierrors.ListAPIGateways.InvalidParameter("invalid parameters")
	}
	if req.OrgID == 0 {
		return nil, apierrors.ListAPIGateways.InvalidParameter("invalid orgID")
	}
	if req.URIParams.ProjectID == "" {
		return nil, apierrors.ListAPIGateways.InvalidParameter("invalid projectID")
	}
	return svc.listProjectAPIGateways(req.URIParams.ProjectID), nil
}

func (svc *Service) listProjectAPIGateways(projectID string) []map[string]string {
	var result []map[string]string
	for _, workspace := range []string{WorkspaceDev, WorkspaceTest, WorkspaceStaging, WorkspaceProd} {
		resp, err := bdl.Bdl.ListByAddonName(AddonNameAPIGateway, projectID, workspace)
		if err != nil {
			logrus.Errorf("failed to ListByAddonName, err: %v", err)
			continue
		}
		if len(resp.Data) == 0 {
			logrus.Warnf("failed to get resp.Data, length is 0")
			continue
		}
		for _, v := range resp.Data {
			result = append(result, map[string]string{"addonInstanceID": v.InstanceID, "workspace": workspace, "status": v.Status})
		}
	}
	return result
}

func (svc *Service) GetApplicationServices(applicationID uint64, orgID uint64, userID string) ([]*apistructs.ListRuntimeServicesResp, *errorresp.APIError) {
	runtimes, err := bdl.Bdl.GetApplicationRuntimes(applicationID, orgID, conf.SuperUserID()) // 为了必定能获取到 runtimes, 使用这个特殊的 userID
	if err != nil {
		logrus.Errorf("failed to GetApplicationRuntimes, applicationID: %v, err: %v", applicationID, err)
	}

	var results []*apistructs.ListRuntimeServicesResp
	for _, runtime := range runtimes {
		services, err := bdl.Bdl.GetRuntimeServices(runtime.ID, orgID, userID)
		if err != nil {
			logrus.Errorf("failed to GetRuntimesServicesResp, runtimeID: %v, err: %v", runtime.ID, err)
			continue
		}
		for name, service := range services.Services {
			ele := &apistructs.ListRuntimeServicesResp{
				RuntimeID:     runtime.ID,
				RuntimeName:   runtime.Name,
				Workspace:     "",
				ProjectID:     services.ProjectID,
				AppID:         applicationID,
				ServiceName:   name,
				ServiceAddr:   service.Addrs,
				ServiceExpose: service.Expose,
			}
			if services.Extra != nil {
				ele.Workspace = services.Extra.Workspace
				ele.AppID = services.Extra.ApplicationId
			} else if runtime.Extra != nil {
				ele.Workspace = runtime.Extra.Workspace
				ele.AppID = runtime.Extra.ApplicationID
			}

			results = append(results, ele)
		}
	}

	return results, nil
}

func (svc *Service) GetRuntimeServices(runtimeID uint64, orgID uint64, userID string) (*bundle.GetRuntimeServicesResponseData, error) {
	return bdl.Bdl.GetRuntimeServices(runtimeID, orgID, userID)
}

// 查询 SLA 列表
func (svc *Service) ListSLAs(req *apistructs.ListSLAsReq) (*apistructs.ListSLAsRsp, *errorresp.APIError) {
	if req == nil || req.URIParams == nil {
		return nil, apierrors.ListSLAs.InvalidParameter("参数错误")
	}
	if req.OrgID == 0 {
		return nil, apierrors.ListSLAs.InvalidParameter("orgID 错误")
	}

	// 查询 access
	var access apistructs.APIAccessesModel
	if err := svc.FirstRecord(&access, map[string]interface{}{
		"org_id":          req.OrgID,
		"asset_id":        req.URIParams.AssetID,
		"swagger_version": req.URIParams.SwaggerVersion,
	}); err != nil {
		logrus.Errorf("failed to FirstRecord access, err: %v", err)
		return nil, apierrors.ListSLAs.InternalError(errors.New("没有此访问管理"))
	}

	// 查询 SLAs 列表
	var slas []*apistructs.SLAModel
	if err := svc.ListRecords(&slas, map[string]interface{}{
		"access_id": access.ID,
	}); err != nil {
		logrus.Errorf("failed to ListRecords SLAs")
		if gorm.IsRecordNotFoundError(err) {
			return &apistructs.ListSLAsRsp{
				Total: 0,
				List:  nil,
			}, nil
		}
		return nil, apierrors.ListSLAs.InternalError(errors.New("查询 SLA 列表失败"))
	}

	// 如果要求标识 SLA 与 contract 的关系, 则查询 contract
	var (
		contract     apistructs.ContractModel
		needContract = req.QueryParams != nil && req.QueryParams.ClientID != 0
	)
	if needContract {
		if err := svc.FirstRecord(&contract, map[string]interface{}{
			"org_id":          req.OrgID,
			"client_id":       req.QueryParams.ClientID,
			"asset_id":        req.URIParams.AssetID,
			"swagger_version": req.URIParams.SwaggerVersion,
		}); err != nil {
			logrus.Errorf("failed to FirstRecord contract, err: %v", err)
			return nil, apierrors.ListSLAs.InternalError(errors.New("查询调用申请失败"))
		}
	}

	var rsp = apistructs.ListSLAsRsp{
		Total: uint64(len(slas)),
		List:  make([]*apistructs.ListSLAsRspObj, len(slas)),
	}
	for i, sla := range slas {
		sla.Source = apistructs.SourceUser
		obj := &apistructs.ListSLAsRspObj{
			SLAModel:       *sla,
			Limits:         nil,
			AssetID:        access.AssetID,
			AssetName:      access.AssetName,
			SwaggerVersion: access.SwaggerVersion,
			UserTo:         "",
			Default:        access.DefaultSLAID != nil && sla.ID == *access.DefaultSLAID,
			ClientCount:    0,
		}

		// 查询每一个 SLA 的 limit
		var limits []*apistructs.SLALimitModel
		if err := svc.ListRecords(&limits, map[string]interface{}{
			"sla_id": sla.ID,
		}); err != nil && !gorm.IsRecordNotFoundError(err) {
			logrus.Errorf("failed to ListRecord limits, err: %v", err)
			return nil, apierrors.ListSLAs.InternalError(err)
		}
		obj.Limits = limits

		// 查询每一个 SLA 下的 客户端数
		var clientCount uint64
		if err := dbclient.Sq().Table(contract.TableName()).
			Where(map[string]interface{}{
				"org_id":          req.OrgID,
				"asset_id":        req.URIParams.AssetID,
				"swagger_version": req.URIParams.SwaggerVersion,
				"cur_sla_id":      sla.ID,
			}).
			Count(&clientCount).
			Error; err != nil {
			logrus.Errorf("failed to Count clientCount, err: %v", err)
		}
		obj.ClientCount = clientCount

		if needContract {
			switch slaID := sla.ID; {
			case contract.CurSLAID != nil && *contract.CurSLAID == slaID:
				obj.UserTo = apistructs.Current
			case contract.RequestSLAID != nil && *contract.CurSLAID == slaID:
				obj.UserTo = apistructs.Request
			}
		}

		rsp.List[i] = obj
	}

	sort.Slice(rsp.List, func(i, j int) bool {
		if rsp.List[i].Default {
			return true
		}
		if rsp.List[j].Default {
			return false
		}
		if rsp.List[i].Approval.ToLower() == apistructs.AuthorizationAuto {
			return true
		}
		if rsp.List[j].Approval.ToLower() == apistructs.AuthorizationAuto {
			return false
		}
		return rsp.List[i].UpdatedAt.After(rsp.List[j].UpdatedAt)
	})

	unlimiSLA := unlimitedSLA(&access)
	var cnt uint64
	dbclient.Sq().Model(new(apistructs.ContractModel)).
		Where(map[string]interface{}{"asset_id": access.AssetID, "swagger_version": access.SwaggerVersion, "cur_sla_id": 0}).
		Count(&cnt)
	rsp.List = append([]*apistructs.ListSLAsRspObj{{
		SLAModel:       *unlimiSLA,
		Limits:         nil,
		AssetID:        access.AssetID,
		AssetName:      access.AssetName,
		SwaggerVersion: access.SwaggerVersion,
		UserTo:         "",
		Default:        false,
		ClientCount:    cnt,
	}}, rsp.List...)

	return &rsp, nil
}<|MERGE_RESOLUTION|>--- conflicted
+++ resolved
@@ -255,14 +255,8 @@
 	var (
 		versions []*apistructs.APIAssetVersionsModel
 		where    = map[string]interface{}{
-<<<<<<< HEAD
-			"org_id":     req.OrgID,
-			"asset_id":   req.URIParams.AssetID,
-			"deprecated": false,
-=======
 			"org_id":   req.OrgID,
 			"asset_id": req.URIParams.AssetID,
->>>>>>> df70f8b8
 		}
 	)
 	if err := svc.ListRecords(&versions, where); err != nil {
