--- conflicted
+++ resolved
@@ -269,6 +269,8 @@
 const (
 	customizeAlertTypeOrg          = "org_customize"
 	customizeAlertTypeMicroService = "micro_service_customize"
+	applicationIdTag               = "application_id"
+	applicationIdValue             = "$application_id"
 )
 
 // CustomizeAlerts .
@@ -377,15 +379,11 @@
 		// filter
 		filters := make([]*CustomizeAlertRuleFilter, 0)
 		for _, filter := range rule.Filters {
-<<<<<<< HEAD
-			if filter.Tag == "application" && filter.Value == "$application_id" {
+			if filter.Tag == applicationIdTag && filter.Value == applicationIdValue {
 				continue
 			}
 
 			if alert.AlertType == customizeAlertTypeMicroService && a.microServiceFilterTags[filter.Tag] {
-=======
-			if alert.AlertType == customizeAlertTypeMicroService && (a.microServiceFilterTags[filter.Tag] || a.microServiceOtherFilterTags[filter.Tag]) {
->>>>>>> 0f2cf848
 				continue
 			}
 			if alert.AlertType == customizeAlertTypeOrg && a.orgFilterTags[filter.Tag] {
