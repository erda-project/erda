// Copyright (c) 2021 Terminus, Inc.
//
// This program is free software: you can use, redistribute, and/or modify
// it under the terms of the GNU Affero General Public License, version 3
// or later ("AGPL"), as published by the Free Software Foundation.
//
// This program is distributed in the hope that it will be useful, but WITHOUT
// ANY WARRANTY; without even the implied warranty of MERCHANTABILITY or
// FITNESS FOR A PARTICULAR PURPOSE.
//
// You should have received a copy of the GNU Affero General Public License
// along with this program. If not, see <http://www.gnu.org/licenses/>.

package topology

import (
	"bytes"
	"context"
	"crypto/sha256"
	"encoding/hex"
	"encoding/json"
	"errors"
	"fmt"
	"log"
	"math"
	"net/http"
	"net/url"
	"regexp"
	"sort"
	"strconv"
	"strings"
	"time"

	"github.com/olivere/elastic"
	"github.com/recallsong/go-utils/conv"

	"github.com/erda-project/erda-infra/modcom/api"
	"github.com/erda-project/erda-infra/providers/httpserver"
	"github.com/erda-project/erda-infra/providers/i18n"
	apm "github.com/erda-project/erda/modules/monitor/apm/common"
	"github.com/erda-project/erda/modules/monitor/common/db"
	"github.com/erda-project/erda/modules/monitor/common/permission"
	"github.com/erda-project/erda/modules/monitor/core/metrics/metricq"
	"github.com/erda-project/erda/modules/monitor/core/metrics/metricq/query"
)

type Vo struct {
	StartTime   int64    `query:"startTime"`
	EndTime     int64    `query:"endTime"`
	TerminusKey string   `query:"terminusKey" validate:"required"`
	Tags        []string `query:"tags"`
	Debug       bool     `query:"debug"`
}

type Response struct {
	Nodes []*Node `json:"nodes"`
}

func GetTopologyPermission(db *db.DB) httpserver.Interceptor {
	return permission.Intercepter(
		permission.ScopeProject, permission.TkFromParams(db),
		apm.MonitorTopology, permission.ActionGet,
	)
}

const TimeLayout = "2006-01-02 15:04:05"

type Node struct {
	Id              string  `json:"id,omitempty"`
	Name            string  `json:"name,omitempty"`
	Type            string  `json:"type,omitempty"`
	AddonId         string  `json:"addonId,omitempty"`
	AddonType       string  `json:"addonType,omitempty"`
	ApplicationId   string  `json:"applicationId,omitempty"`
	ApplicationName string  `json:"applicationName,omitempty"`
	RuntimeId       string  `json:"runtimeId,omitempty"`
	RuntimeName     string  `json:"runtimeName,omitempty"`
	ServiceId       string  `json:"serviceId,omitempty"`
	ServiceName     string  `json:"serviceName,omitempty"`
	DashboardId     string  `json:"dashboardId"`
	Metric          *Metric `json:"metric"`
	Parents         []*Node `json:"parents"`
}

const (
	topologyNodeService   = "topology_node_service"
	topologyNodeGateway   = "topology_node_gateway"
	topologyNodeDb        = "topology_node_db"
	topologyNodeCache     = "topology_node_cache"
	topologyNodeMq        = "topology_node_mq"
	topologyNodeOther     = "topology_node_other"
	processAnalysisNodejs = "process_analysis_nodejs"
	processAnalysisJava   = "process_analysis_java"
)

const (
	JavaProcessType   = "jvm_memory"
	NodeJsProcessType = "nodejs_memory"
)

var ProcessTypes = []string{
	JavaProcessType,
	NodeJsProcessType,
}

const (
	TypeService        = "Service"
	TypeMysql          = "Mysql"
	TypeRedis          = "Redis"
	TypeRocketMQ       = "RocketMQ"
	TypeHttp           = "Http"
	TypeDubbo          = "Dubbo"
	TypeSidecar        = "SideCar"
	TypeGateway        = "APIGateway"
	TypeRegisterCenter = "RegisterCenter"
	TypeConfigCenter   = "ConfigCenter"
	TypeNoticeCenter   = "NoticeCenter"
	TypeElasticsearch  = "Elasticsearch"
)

type SearchTag struct {
	Tag   string `json:"tag"`
	Label string `json:"label"`
	Type  string `json:"type"`
}

var (
	ApplicationSearchTag = SearchTag{
		Tag:   "application",
		Label: "应用名称",
		Type:  "select",
	}

	ServiceSearchTag = SearchTag{
		Tag:   "service",
		Label: "服务名称",
		Type:  "select",
	}
)

var ErrorReqMetricNames = []string{
	"application_http_error",
	"application_rpc_error",
	"application_cache_error",
	"application_db_error",
	"application_mq_error",
}

var ReqMetricNames = []string{
	"application_http_service",
	"application_rpc_service",
	"application_cache_service",
	"application_db_service",
	"application_mq_service",
}

var ReqMetricNamesDesc = map[string]string{
	"application_http_service":  "HTTP 请求",
	"application_rpc_service":   "RPC 请求",
	"application_cache_service": "缓存请求",
	"application_db_service":    "数据库请求",
	"application_mq_service":    "MQ 请求",
}

type Field struct {
	ELapsedCount float64 `json:"elapsed_count,omitempty"`
	ELapsedMax   float64 `json:"elapsed_max,omitempty"`
	ELapsedMean  float64 `json:"elapsed_mean,omitempty"`
	ELapsedMin   float64 `json:"elapsed_min,omitempty"`
	ELapsedSum   float64 `json:"elapsed_sum,omitempty"`
	CountSum     float64 `json:"count_sum,omitempty"`
	ErrorsSum    float64 `json:"errors_sum,omitempty"`
}

type Tag struct {
	Component             string `json:"component,omitempty"`
	Host                  string `json:"host,omitempty"`
	SourceProjectId       string `json:"source_project_id,omitempty"`
	SourceProjectName     string `json:"source_project_name,omitempty"`
	SourceWorkspace       string `json:"source_workspace,omitempty"`
	SourceTerminusKey     string `json:"source_terminus_key,omitempty"`
	SourceApplicationId   string `json:"source_application_id,omitempty"`
	SourceApplicationName string `json:"source_application_name,omitempty"`
	SourceRuntimeId       string `json:"source_runtime_id,omitempty"`
	SourceRuntimeName     string `json:"source_runtime_name,omitempty"`
	SourceServiceName     string `json:"source_service_name,omitempty"`
	SourceServiceId       string `json:"source_service_id,omitempty"`
	SourceAddonID         string `json:"source_addon_id,omitempty"`
	SourceAddonType       string `json:"source_addon_type,omitempty"`
	TargetInstanceId      string `json:"target_instance_id,omitempty"`
	TargetProjectId       string `json:"target_project_id,omitempty"`
	TargetProjectName     string `json:"target_project_name,omitempty"`
	TargetWorkspace       string `json:"target_workspace,omitempty"`
	TargetTerminusKey     string `json:"target_terminus_key,omitempty"`
	TargetApplicationId   string `json:"target_application_id,omitempty"`
	TargetApplicationName string `json:"target_application_name,omitempty"`
	TargetRuntimeId       string `json:"target_runtime_id,omitempty"`
	TargetRuntimeName     string `json:"target_runtime_name,omitempty"`
	TargetServiceName     string `json:"target_service_name,omitempty"`
	TargetServiceId       string `json:"target_service_id,omitempty"`
	TargetAddonID         string `json:"target_addon_id,omitempty"`
	TargetAddonType       string `json:"target_addon_type,omitempty"`
	TerminusKey           string `json:"terminus_key,omitempty"`
	ProjectId             string `json:"project_id,omitempty"`
	ProjectName           string `json:"project_name,omitempty"`
	Workspace             string `json:"workspace,omitempty"`
	ApplicationId         string `json:"application_id,omitempty"`
	ApplicationName       string `json:"application_name,omitempty"`
	RuntimeId             string `json:"runtime_id,omitempty"`
	RuntimeName           string `json:"runtime_name,omitempty"`
	ServiceName           string `json:"service_name,omitempty"`
	ServiceId             string `json:"service_id,omitempty"`
	ServiceInstanceId     string `json:"service_instance_id,omitempty"`
	ServiceIp             string `json:"service_ip,omitempty"`
	Type                  string `json:"type,omitempty"`
}

type TopologyNodeRelation struct {
	Name      string                  `json:"name,omitempty"`
	Timestamp int64                   `json:"timestamp,omitempty"`
	Tags      Tag                     `json:"tags,omitempty"`
	Fields    Field                   `json:"fields,omitempty"`
	Parents   []*TopologyNodeRelation `json:"parents,omitempty"`
	Metric    *Metric                 `json:"metric,omitempty"`
}

type Metric struct {
	Count     int64   `json:"count"`
	HttpError int64   `json:"http_error"`
	RT        float64 `json:"rt"`
	ErrorRate float64 `json:"error_rate"`
	Replicas  float64 `json:"replicas,omitempty"`
	Running   float64 `json:"running"`
	Stopped   float64 `json:"stopped"`
}

const (
	Application = "application"
	Service     = "service"

	HttpIndex        = apm.Spot + apm.Sep1 + Application + apm.Sep3 + "http" + apm.Sep3 + Service
	RpcIndex         = apm.Spot + apm.Sep1 + Application + apm.Sep3 + "rpc" + apm.Sep3 + Service
	MicroIndex       = apm.Spot + apm.Sep1 + Application + apm.Sep3 + "micro" + apm.Sep3 + Service
	MqIndex          = apm.Spot + apm.Sep1 + Application + apm.Sep3 + "mq" + apm.Sep3 + Service
	DbIndex          = apm.Spot + apm.Sep1 + Application + apm.Sep3 + "db" + apm.Sep3 + Service
	CacheIndex       = apm.Spot + apm.Sep1 + Application + apm.Sep3 + "cache" + apm.Sep3 + Service
	ServiceNodeIndex = apm.Spot + apm.Sep1 + "service_node"
)

var IndexPrefix = []string{
	HttpIndex, RpcIndex, MicroIndex,
	MqIndex, DbIndex, CacheIndex,
	ServiceNodeIndex,
}

var NodeTypes = []string{
	TypeService, TypeMysql, TypeRedis,
	TypeHttp, TypeDubbo, TypeSidecar,
	TypeGateway, TypeRegisterCenter, TypeConfigCenter,
	TypeNoticeCenter, TypeElasticsearch,
}

type ServiceDashboard struct {
	Id              string  `json:"service_id"`
	Name            string  `json:"service_name"`
	ReqCount        int64   `json:"req_count"`
	ReqErrorCount   int64   `json:"req_error_count"`
	ART             float64 `json:"avg_req_time"`                   // avg response time
	RSInstanceCount string  `json:"running_stopped_instance_count"` // running / stopped
	RuntimeId       string  `json:"runtime_id"`
	RuntimeName     string  `json:"runtime_name"`
	ApplicationId   string  `json:"application_id"`
	ApplicationName string  `json:"application_name"`
}

func createTypologyIndices(startTimeMs int64, endTimeMs int64) map[string][]string {
	//	HttpRecMircoIndexType = "http-rpc-mirco"
	//	MQDBCacheIndexType    = "mq-db-cache"
	//	ServiceNodeIndexType  = "service-node"
	indices := make(map[string][]string)
	if startTimeMs > endTimeMs {
		indices[apm.EmptyIndex] = []string{apm.EmptyIndex}
	}

	for _, prefix := range IndexPrefix {
		index := prefix + apm.Sep1 + apm.Sep2
		if ReHttpRpcMicro.MatchString(prefix) {
			fillingIndex(indices, index, HttpRecMircoIndexType)
		}

		if ReMqDbCache.MatchString(prefix) {
			fillingIndex(indices, index, MQDBCacheIndexType)
		}

		if ReServiceNode.MatchString(prefix) {
			fillingIndex(indices, index, ServiceNodeIndexType)
		}
	}

	if len(indices) <= 0 {
		indices[apm.EmptyIndex] = []string{apm.EmptyIndex}
	}
	return indices
}

func fillingIndex(indices map[string][]string, index string, indexType string) {
	i := indices[indexType]
	if i == nil {
		indices[indexType] = []string{index}
	} else {
		indices[indexType] = append(i, index)
	}
}

func (topology *provider) indexExist(indices []string) *elastic.IndicesExistsService {
	exists := topology.es.IndexExists(indices...)
	return exists
}

var (
	ReServiceNode  = regexp.MustCompile("^" + ServiceNodeIndex + "(.*)$")
	ReHttpRpcMicro = regexp.MustCompile("^(" + HttpIndex + "|" + RpcIndex + "|" + MicroIndex + ")(.*)$")
	ReMqDbCache    = regexp.MustCompile("^(" + MqIndex + "|" + DbIndex + "|" + CacheIndex + ")(.*)$")
)

type NodeType struct {
	Type         string
	GroupByField *GroupByField
	SourceFields []string
	Filter       *elastic.BoolQuery
	Aggregation  map[string]*elastic.SumAggregation
}

type GroupByField struct {
	Name     string
	SubField *GroupByField
}

var (
	TargetServiceNodeType   *NodeType
	SourceServiceNodeType   *NodeType
	TargetAddonNodeType     *NodeType
	SourceAddonNodeType     *NodeType
	TargetComponentNodeType *NodeType
	TargetOtherNodeType     *NodeType
	SourceMQNodeType        *NodeType
	TargetMQServiceNodeType *NodeType
	OtherNodeType           *NodeType

	ServiceNodeAggregation map[string]*elastic.SumAggregation
	NodeAggregation        map[string]*elastic.SumAggregation
)

type NodeRelation struct {
	Source []*NodeType
	Target *NodeType
}

const (
	TargetServiceNode   = "TargetServiceNode"
	SourceServiceNode   = "SourceServiceNode"
	TargetAddonNode     = "TargetAddonNode"
	SourceAddonNode     = "SourceAddonNode"
	TargetComponentNode = "TargetComponentNode"
	TargetOtherNode     = "TargetOtherNode"
	SourceMQNode        = "SourceMQNode"
	TargetMQServiceNode = "TargetMQServiceNode"
	OtherNode           = "OtherNode"
)

func init() {
	ServiceNodeAggregation = map[string]*elastic.SumAggregation{
		apm.FieldsCountSum:  elastic.NewSumAggregation().Field(apm.FieldsCountSum),
		apm.FieldElapsedSum: elastic.NewSumAggregation().Field(apm.FieldElapsedSum),
		apm.FieldsErrorsSum: elastic.NewSumAggregation().Field(apm.FieldsErrorsSum),
	}
	NodeAggregation = map[string]*elastic.SumAggregation{
		apm.FieldsCountSum:  elastic.NewSumAggregation().Field(apm.FieldsCountSum),
		apm.FieldElapsedSum: elastic.NewSumAggregation().Field(apm.FieldElapsedSum),
	}

	TargetServiceNodeType = &NodeType{
		Type:         TargetServiceNode,
		GroupByField: &GroupByField{Name: apm.TagsTargetApplicationId, SubField: &GroupByField{Name: apm.TagsTargetRuntimeName, SubField: &GroupByField{Name: apm.TagsTargetServiceName}}},
		SourceFields: []string{apm.TagsTargetApplicationId, apm.TagsTargetRuntimeName, apm.TagsTargetServiceName, apm.TagsTargetServiceId, apm.TagsTargetApplicationName, apm.TagsTargetRuntimeId},
		Filter:       elastic.NewBoolQuery().MustNot(elastic.NewExistsQuery(apm.TagsTargetAddonType)),
		Aggregation:  ServiceNodeAggregation,
	}
	SourceServiceNodeType = &NodeType{
		Type:         SourceServiceNode,
		GroupByField: &GroupByField{Name: apm.TagsSourceApplicationId, SubField: &GroupByField{Name: apm.TagsSourceRuntimeName, SubField: &GroupByField{Name: apm.TagsSourceServiceName}}},
		SourceFields: []string{apm.TagsSourceApplicationId, apm.TagsSourceRuntimeName, apm.TagsSourceServiceName, apm.TagsSourceServiceId, apm.TagsSourceApplicationName, apm.TagsSourceRuntimeId},
		Filter:       elastic.NewBoolQuery().MustNot(elastic.NewExistsQuery(apm.TagsSourceAddonType)),
		Aggregation:  ServiceNodeAggregation,
	}
	TargetAddonNodeType = &NodeType{
		Type:         TargetAddonNode,
		GroupByField: &GroupByField{Name: apm.TagsTargetAddonType, SubField: &GroupByField{Name: apm.TagsTargetAddonId}},
		SourceFields: []string{apm.TagsTargetAddonType, apm.TagsTargetAddonId, apm.TagsTargetAddonGroup},
		Filter:       elastic.NewBoolQuery().Filter(elastic.NewExistsQuery(apm.TagsTargetAddonType)),
		Aggregation:  NodeAggregation,
	}
	SourceAddonNodeType = &NodeType{
		Type:         SourceAddonNode,
		GroupByField: &GroupByField{Name: apm.TagsSourceAddonType, SubField: &GroupByField{Name: apm.TagsSourceAddonId}},
		SourceFields: []string{apm.TagsSourceAddonType, apm.TagsSourceAddonId, apm.TagsSourceAddonGroup},
		Filter:       elastic.NewBoolQuery().Filter(elastic.NewExistsQuery(apm.TagsSourceAddonType)),
		Aggregation:  NodeAggregation,
	}
	TargetComponentNodeType = &NodeType{
		Type:         TargetComponentNode,
		GroupByField: &GroupByField{Name: apm.TagsComponent, SubField: &GroupByField{Name: apm.TagsHost}},
		SourceFields: []string{apm.TagsComponent, apm.TagsHost, apm.TagsTargetAddonGroup},
		Filter: elastic.NewBoolQuery().MustNot(elastic.NewExistsQuery(apm.TagsTargetAddonType),
			elastic.NewExistsQuery(apm.TagsTargetApplicationId)),
		Aggregation: NodeAggregation,
	}
	TargetOtherNodeType = &NodeType{
		Type:         TargetOtherNode,
		GroupByField: &GroupByField{Name: apm.TagsComponent, SubField: &GroupByField{Name: apm.TagsHost}},
		SourceFields: []string{apm.TagsComponent, apm.TagsHost},
		Filter: elastic.NewBoolQuery().MustNot(elastic.NewExistsQuery(apm.TagsTargetAddonType),
			elastic.NewExistsQuery(apm.TagsTargetApplicationId)),
		Aggregation: NodeAggregation,
	}
	SourceMQNodeType = &NodeType{
		Type:         SourceMQNode,
		GroupByField: &GroupByField{Name: apm.TagsComponent, SubField: &GroupByField{Name: apm.TagsHost}},
		SourceFields: []string{apm.TagsComponent, apm.TagsHost},
		Filter: elastic.NewBoolQuery().Filter(elastic.NewTermQuery("name", "application_mq_service")).
			MustNot(elastic.NewExistsQuery(apm.TagsTargetAddonType)),
		Aggregation: NodeAggregation,
	}
	TargetMQServiceNodeType = &NodeType{
		Type:         TargetMQServiceNode,
		GroupByField: &GroupByField{Name: apm.TagsTargetApplicationId, SubField: &GroupByField{Name: apm.TagsTargetRuntimeName, SubField: &GroupByField{Name: apm.TagsTargetServiceName}}},
		SourceFields: []string{apm.TagsTargetApplicationId, apm.TagsTargetRuntimeName, apm.TagsTargetServiceName, apm.TagsTargetServiceId, apm.TagsTargetApplicationName, apm.TagsTargetRuntimeId},
		Filter:       elastic.NewBoolQuery().MustNot(elastic.NewExistsQuery(apm.TagsTargetAddonType)),
	}
	OtherNodeType = &NodeType{
		Type:         OtherNode,
		GroupByField: &GroupByField{Name: apm.TagsApplicationId, SubField: &GroupByField{Name: apm.TagsRuntimeName, SubField: &GroupByField{Name: apm.TagsServiceName}}},
		SourceFields: []string{apm.TagsApplicationId, apm.TagsRuntimeName, apm.TagsServiceName, apm.TagsServiceId, apm.TagsApplicationName, apm.TagsRuntimeId},
		Filter:       elastic.NewBoolQuery().Must(elastic.NewExistsQuery(apm.TagsApplicationId)),
	}

	NodeRelations = map[string][]*NodeRelation{
		HttpRecMircoIndexType: {
			// Topology Relation (Addon: ApiGateway...)
			// 1.SourceService -> TargetService 2.SourceAddon -> TargetService
			// SourceService -> TargetAddon
			// SourceService -> TargetOther
			{Source: []*NodeType{SourceServiceNodeType, SourceAddonNodeType}, Target: TargetServiceNodeType},
			{Source: []*NodeType{SourceServiceNodeType}, Target: TargetAddonNodeType},
			{Source: []*NodeType{SourceServiceNodeType}, Target: TargetOtherNodeType},
		},
		MQDBCacheIndexType: {
			// Topology Relation (Component: Mysql Redis MQ)
			// SourceMQService  -> TargetMQService
			// SourceService    -> TargetComponent
			{Source: []*NodeType{SourceMQNodeType}, Target: TargetMQServiceNodeType},
			{Source: []*NodeType{SourceServiceNodeType}, Target: TargetComponentNodeType},
		},
		ServiceNodeIndexType: {
			// Topology Relation
			// OtherNode
			{Target: OtherNodeType},
		},
	}

	Aggregations = map[string]*AggregationCondition{
		HttpRecMircoIndexType: {Aggregation: toEsAggregation(NodeRelations[HttpRecMircoIndexType])},
		MQDBCacheIndexType:    {Aggregation: toEsAggregation(NodeRelations[MQDBCacheIndexType])},
		ServiceNodeIndexType:  {Aggregation: toEsAggregation(NodeRelations[ServiceNodeIndexType])},
	}
}

var NodeRelations map[string][]*NodeRelation
var Aggregations map[string]*AggregationCondition

const (
	HttpRecMircoIndexType = "http-rpc-mirco"
	MQDBCacheIndexType    = "mq-db-cache"
	ServiceNodeIndexType  = "service-node"
)

type RequestTransaction struct {
	RequestType      string  `json:"requestType"`
	RequestCount     float64 `json:"requestCount"`
	RequestAvgTime   float64 `json:"requestAvgTime"`
	RequestErrorRate float64 `json:"requestErrorRate"`
}

type AggregationCondition struct {
	Aggregation map[string]*elastic.FilterAggregation
}

func toEsAggregation(nodeRelations []*NodeRelation) map[string]*elastic.FilterAggregation {
	m := make(map[string]*elastic.FilterAggregation)
	for _, relation := range nodeRelations {

		nodeType := relation.Target
		key := encodeTypeToKey(nodeType.Type)
		if nodeType != nil {
			childAggregation := elastic.NewFilterAggregation()
			m[key] = childAggregation
			end := overlay(nodeType, childAggregation)

			sources := relation.Source
			if sources != nil {
				for _, source := range sources {
					sourceKey := encodeTypeToKey(source.Type)
					childAggregation := elastic.NewFilterAggregation()
					overlay(source, childAggregation)
					end.SubAggregation(sourceKey, childAggregation)
				}
			}
		}
	}
	return m
}

// encode
func encodeTypeToKey(nodeType string) string {
	md := sha256.New()
	md.Write([]byte(nodeType))
	mdSum := md.Sum(nil)
	key := hex.EncodeToString(mdSum)
	//fmt.Printf("type: %s, key: %s \n", nodeType, key)
	return key
}

func overlay(nodeType *NodeType, childAggregation *elastic.FilterAggregation) *elastic.TermsAggregation {

	// filter
	filter := nodeType.Filter
	if filter != nil {
		childAggregation.Filter(filter)
	}

	// groupBy
	field := nodeType.GroupByField
	start, end := toChildrenAggregation(nodeType.GroupByField, nil)
	childAggregation.SubAggregation(field.Name, start)

	// columns
	sourceFields := nodeType.SourceFields
	if sourceFields != nil {
		end.SubAggregation(apm.Columns,
			elastic.NewTopHitsAggregation().From(0).Size(1).Sort(apm.Timestamp, false).Explain(false).
				FetchSourceContext(elastic.NewFetchSourceContext(true).Include(sourceFields...)))
	}

	// agg
	aggs := nodeType.Aggregation
	if aggs != nil {
		for key, sumAggregation := range aggs {
			end.SubAggregation(key, sumAggregation)
		}
	}
	return end
}

func toChildrenAggregation(field *GroupByField, termEnd *elastic.TermsAggregation) (*elastic.TermsAggregation, *elastic.TermsAggregation) {
	if field == nil {
		log.Fatal("field can't nil")
	}
	termStart := elastic.NewTermsAggregation().Field(field.Name).Size(100)
	if field.SubField != nil {
		start, end := toChildrenAggregation(field.SubField, termEnd)
		termStart.SubAggregation(field.SubField.Name, start).Size(100)
		termEnd = end
	} else {
		termEnd = termStart
	}

	return termStart, termEnd
}

func queryConditions(indexType string, params Vo) *elastic.BoolQuery {
	boolQuery := elastic.NewBoolQuery()
	boolQuery.Filter(elastic.NewRangeQuery(apm.Timestamp).Gte(params.StartTime * 1e6).Lte(params.EndTime * 1e6))
	if ServiceNodeIndexType == indexType {
		boolQuery.Filter(elastic.NewTermQuery(apm.TagsTerminusKey, params.TerminusKey))
	} else {
		boolQuery.Filter(elastic.NewBoolQuery().Should(elastic.NewTermQuery(apm.TagsTargetTerminusKey, params.TerminusKey)).
			Should(elastic.NewTermQuery(apm.TagsSourceTerminusKey, params.TerminusKey)))
	}
	//filter: RegisterCenter ConfigCenter NoticeCenter
	not := elastic.NewBoolQuery().MustNot(elastic.NewTermQuery(apm.TagsComponent, "registerCenter")).
		MustNot(elastic.NewTermQuery(apm.TagsComponent, "configCenter")).
		MustNot(elastic.NewTermQuery(apm.TagsComponent, "noticeCenter")).
		MustNot(elastic.NewTermQuery(apm.TagsTargetAddonType, "registerCenter")).
		MustNot(elastic.NewTermQuery(apm.TagsTargetAddonType, "configCenter")).
		MustNot(elastic.NewTermQuery(apm.TagsTargetAddonType, "noticeCenter"))

	if params.Tags != nil && len(params.Tags) > 0 {
		sbq := elastic.NewBoolQuery()
		for _, v := range params.Tags {
			tagInfo := strings.Split(v, ":")
			tag := tagInfo[0]
			value := tagInfo[1]
			switch tag {
			case ApplicationSearchTag.Tag:
				sbq.Should(elastic.NewTermQuery(apm.TagsApplicationName, value)).
					Should(elastic.NewTermQuery(apm.TagsTargetApplicationName, value)).
					Should(elastic.NewTermQuery(apm.TagsSourceApplicationName, value))
			}
		}
		boolQuery.Filter(sbq)
	}

	boolQuery.Filter(not)
	return boolQuery
}

type ExceptionDescription struct {
	InstanceId    string `json:"instance_id"`
	ExceptionType string `json:"exception_type"`
	Class         string `json:"class"`
	Method        string `json:"method"`
	Message       string `json:"message"`
	Time          string `json:"time"`
	Count         int64  `json:"count"`
}

type ExceptionDescriptionsCountSort []ExceptionDescription

func (e ExceptionDescriptionsCountSort) Len() int {
	return len(e)
}

//Less() by count
func (e ExceptionDescriptionsCountSort) Less(i, j int) bool {
	return e[i].Count > e[j].Count
}

//Swap()
func (e ExceptionDescriptionsCountSort) Swap(i, j int) {
	e[i], e[j] = e[j], e[i]
}

type ExceptionDescriptionsTimeSort []ExceptionDescription

func (e ExceptionDescriptionsTimeSort) Len() int {
	return len(e)
}

//Less() by time
func (e ExceptionDescriptionsTimeSort) Less(i, j int) bool {
	iTime, err := time.Parse(TimeLayout, e[i].Time)
	jTime, err := time.Parse(TimeLayout, e[j].Time)
	if err != nil {
		return false
	}
	return iTime.UnixNano() > jTime.UnixNano()
}

//Swap()
func (e ExceptionDescriptionsTimeSort) Swap(i, j int) {
	e[i], e[j] = e[j], e[i]
}

const (
	ExceptionTimeSortStrategy  = "time"
	ExceptionCountSortStrategy = "count"
)

func (topology *provider) GetExceptionTypes(language i18n.LanguageCodes, params ServiceParams) ([]string, interface{}) {
	descriptions, err := topology.GetExceptionDescription(language, params, 50, "", "")
	if err != nil {
		return nil, err
	}

	typeMap := make(map[string]string)

	for _, description := range descriptions {
		if typeMap[description.ExceptionType] == "" {
			typeMap[description.ExceptionType] = description.ExceptionType
		}
	}
	types := make([]string, 0)
	for _, _type := range typeMap {
		types = append(types, _type)
	}

	return types, nil
}

func ExceptionOrderByTimeStrategy(exceptions ExceptionDescriptionsTimeSort) []ExceptionDescription {
	sort.Sort(exceptions)
	return exceptions
}

func ExceptionOrderByCountStrategy(exceptions ExceptionDescriptionsCountSort) []ExceptionDescription {
	sort.Sort(exceptions)
	return exceptions
}

func ExceptionOrderByStrategyExecute(exceptionType string, exceptions []ExceptionDescription) []ExceptionDescription {
	switch exceptionType {
	case ExceptionCountSortStrategy:
		return ExceptionOrderByCountStrategy(exceptions)
	case ExceptionTimeSortStrategy:
		return ExceptionOrderByTimeStrategy(exceptions)
	default:
		return ExceptionOrderByTimeStrategy(exceptions)
	}
}

type ReadWriteBytes struct {
	Timestamp  int64   `json:"timestamp"`  // unit: s
	ReadBytes  float64 `json:"readBytes"`  // unit: b
	WriteBytes float64 `json:"writeBytes"` // unit: b
}
type ReadWriteBytesSpeed struct {
	Timestamp       int64   `json:"timestamp"`       // format: yyyy-MM-dd HH:mm:ss
	ReadBytesSpeed  float64 `json:"readBytesSpeed"`  // unit: b/s
	WriteBytesSpeed float64 `json:"writeBytesSpeed"` // unit: b/s
}

func (topology *provider) GetProcessDiskIo(language i18n.LanguageCodes, params ServiceParams) (interface{}, error) {
	metricsParams := url.Values{}
	metricsParams.Set("start", strconv.FormatInt(params.StartTime, 10))
	metricsParams.Set("end", strconv.FormatInt(params.EndTime, 10))
	statement := "SELECT parse_time(time(),'2006-01-02T15:04:05Z'),round_float(avg(blk_read_bytes::field), 2),round_float(avg(blk_write_bytes::field), 2) FROM docker_container_summary WHERE terminus_key=$terminus_key AND service_id=$service_id %s GROUP BY time()"
	queryParams := map[string]interface{}{
		"terminus_key": params.ScopeId,
		"service_id":   params.ServiceId,
	}
	if params.InstanceId != "" {
		statement = fmt.Sprintf(statement, "AND instance_id=$instance_id")
		queryParams["instance_id"] = params.InstanceId
	} else {
		statement = fmt.Sprintf(statement, "")
	}
	response, err := topology.metricq.Query("influxql", statement, queryParams, metricsParams)
	if err != nil {
		return nil, err
	}
	rows := response.ResultSet.Rows
	itemResultSpeed := handleSpeed(rows)
	return itemResultSpeed, nil
}

func (topology *provider) GetProcessNetIo(language i18n.LanguageCodes, params ServiceParams) (interface{}, error) {
	metricsParams := url.Values{}
	metricsParams.Set("start", strconv.FormatInt(params.StartTime, 10))
	metricsParams.Set("end", strconv.FormatInt(params.EndTime, 10))
	statement := "SELECT parse_time(time(),'2006-01-02T15:04:05Z'),round_float(avg(rx_bytes::field), 2),round_float(avg(tx_bytes::field), 2) FROM docker_container_summary WHERE terminus_key=$terminus_key AND service_id=$service_id %s GROUP BY time()"
	queryParams := map[string]interface{}{
		"terminus_key": params.ScopeId,
		"service_id":   params.ServiceId,
	}
	if params.InstanceId != "" {
		statement = fmt.Sprintf(statement, "AND instance_id=$instance_id")
		queryParams["instance_id"] = params.InstanceId
	} else {
		statement = fmt.Sprintf(statement, "")
	}
	response, err := topology.metricq.Query("influxql", statement, queryParams, metricsParams)
	if err != nil {
		return nil, err
	}
	rows := response.ResultSet.Rows
	itemResultSpeed := handleSpeed(rows)

	return itemResultSpeed, nil
}

// handleSpeed The result is processed into ReadWriteBytesSpeed
func handleSpeed(rows [][]interface{}) []ReadWriteBytesSpeed {
	var itemResult []ReadWriteBytes
	for _, row := range rows {
		timeMs := row[1].(time.Time).UnixNano() / 1e6
		rxBytes := conv.ToFloat64(row[2], 0)
		txBytes := conv.ToFloat64(row[3], 0)
		writeBytes := ReadWriteBytes{
			Timestamp:  timeMs,
			ReadBytes:  rxBytes,
			WriteBytes: txBytes,
		}
		itemResult = append(itemResult, writeBytes)
	}
	var itemResultSpeed []ReadWriteBytesSpeed
	for i, curr := range itemResult {
		if i+1 >= len(itemResult) {
			break
		}
		next := itemResult[i+1]
		speed := ReadWriteBytesSpeed{}
		speed.Timestamp = (curr.Timestamp + next.Timestamp) / 2

		speed.ReadBytesSpeed = calculateSpeed(curr.ReadBytes, next.ReadBytes, curr.Timestamp, next.Timestamp)
		speed.WriteBytesSpeed = calculateSpeed(curr.WriteBytes, next.WriteBytes, curr.Timestamp, next.Timestamp)

		itemResultSpeed = append(itemResultSpeed, speed)
	}
	return itemResultSpeed
}

//calculateSpeed Calculate the speed through the two metric values before and after.
func calculateSpeed(curr, next float64, currTime, nextTime int64) float64 {
	if curr != next {
		if next == 0 || next < curr {
			return 0
		}
		if nextTime-currTime <= 0 { // by zero
			return 0
		}
		return toTwoDecimalPlaces((next - curr) / (float64(nextTime) - float64(currTime)))
	}
	return 0
}

func (topology *provider) GetExceptionMessage(language i18n.LanguageCodes, params ServiceParams, limit int64, sort, exceptionType string) ([]ExceptionDescription, error) {
	result := []ExceptionDescription{}
	descriptions, err := topology.GetExceptionDescription(language, params, limit, sort, exceptionType)
	if exceptionType != "" {
		for _, description := range descriptions {
			if description.ExceptionType == exceptionType {
				result = append(result, description)
			}
		}
	} else {
		result = descriptions
	}

	if err != nil {
		return nil, err
	}
	return result, nil
}

func (topology *provider) GetExceptionDescription(language i18n.LanguageCodes, params ServiceParams, limit int64, sort, exceptionType string) ([]ExceptionDescription, error) {
	if limit <= 0 || limit > 50 {
		limit = 10
	}

	if sort != ExceptionTimeSortStrategy && sort != ExceptionCountSortStrategy {
		sort = ExceptionTimeSortStrategy
	}

	if sort == ExceptionTimeSortStrategy {
		sort = "max(timestamp) DESC"
	}

	if sort == ExceptionCountSortStrategy {
		sort = "sum(count::field) DESC"
	}

	var filter bytes.Buffer
	if exceptionType != "" {
		filter.WriteString(" AND type::tag=$type")
	}
	sql := fmt.Sprintf("SELECT instance_id::tag,method::tag,class::tag,exception_message::tag,type::tag,max(timestamp),sum(count::field) FROM error_alert WHERE service_id::tag=$service_id AND terminus_key::tag=$terminus_key %s GROUP BY error_id::tag ORDER BY %s LIMIT %v", filter.String(), sort, limit)

	paramMap := map[string]interface{}{
		"service_id":   params.ServiceId,
		"type":         exceptionType,
		"terminus_key": params.ScopeId,
	}

	options := url.Values{}
	options.Set("start", strconv.FormatInt(params.StartTime, 10))
	options.Set("end", strconv.FormatInt(params.EndTime, 10))
	source, err := topology.metricq.Query(
		metricq.InfluxQL,
		sql,
		paramMap,
		options)
	if err != nil {
		return nil, err
	}

	var exceptionDescriptions []ExceptionDescription

	for _, detail := range source.ResultSet.Rows {
		var exceptionDescription ExceptionDescription
		exceptionDescription.InstanceId = conv.ToString(detail[0])
		exceptionDescription.Method = conv.ToString(detail[1])
		exceptionDescription.Class = conv.ToString(detail[2])
		exceptionDescription.Message = conv.ToString(detail[3])
		exceptionDescription.ExceptionType = conv.ToString(detail[4])
		exceptionDescription.Time = time.Unix(0, int64(conv.ToFloat64(detail[5], 0))).Format(TimeLayout)
		exceptionDescription.Count = int64(conv.ToFloat64(detail[6], 0))
		exceptionDescriptions = append(exceptionDescriptions, exceptionDescription)
	}

	return exceptionDescriptions, nil
}

func (topology *provider) GetDashBoardByServiceType(params ProcessParams) (string, error) {

	for _, processType := range ProcessTypes {
		metricsParams := url.Values{}
		statement := fmt.Sprintf("SELECT terminus_key::tag FROM %s WHERE terminus_key=$terminus_key "+
			"AND service_name=$service_name LIMIT 1", processType)
		queryParams := map[string]interface{}{
			"terminus_key": params.TerminusKey,
			"service_name": params.ServiceName,
		}
		response, err := topology.metricq.Query("influxql", statement, queryParams, metricsParams)
		if err != nil {
			return "", err
		}
		rows := response.ResultSet.Rows
		if len(rows) == 1 {
			return getDashboardId(processType), nil
		}
	}
	return "", nil
}

func (topology *provider) GetProcessType(language string, params ServiceParams) (interface{}, error) {
	return nil, nil
}

type InstanceInfo struct {
	Id     string `json:"instanceId"`
	Ip     string `json:"ip"`
	Status bool   `json:"status"`
}

func (topology *provider) GetServiceInstanceIds(language i18n.LanguageCodes, params ServiceParams) (interface{}, interface{}) {
	// instance list
	metricsParams := url.Values{}
	metricsParams.Set("start", strconv.FormatInt(params.StartTime, 10))
	metricsParams.Set("end", strconv.FormatInt(params.EndTime, 10))

	statement := "SELECT service_instance_id::tag,service_ip::tag,if(gt(now()-timestamp,300000000000),'false','true') FROM application_service_node " +
		"WHERE terminus_key=$terminus_key AND service_id=$service_id GROUP BY service_instance_id::tag"
	queryParams := map[string]interface{}{
		"terminus_key": params.ScopeId,
		"service_id":   params.ServiceId,
	}
	response, err := topology.metricq.Query("influxql", statement, queryParams, metricsParams)
	if err != nil {
		return nil, err
	}
	instanceList := topology.handleInstanceInfo(response)

	// instance status
	metricsParams.Set("end", strconv.FormatInt(time.Now().UnixNano()/1e6, 10))
	response, err = topology.metricq.Query("influxql", statement, queryParams, metricsParams)
	instanceListForStatus := topology.handleInstanceInfo(response)

	for _, instance := range instanceList {
		for i, statusInstance := range instanceListForStatus {
			if instance.Id == statusInstance.Id {
				instance.Status = statusInstance.Status
				instanceListForStatus = append(instanceListForStatus[:i], instanceListForStatus[i+1:]...)
				i--
				break
			}
		}
	}

	return instanceList, nil
}

func (topology *provider) handleInstanceInfo(response *query.ResultSet) []*InstanceInfo {
	rows := response.ResultSet.Rows
	instanceIds := []*InstanceInfo{}
	for _, row := range rows {

<<<<<<< HEAD
		status, err := strconv.ParseBool(row[2].(string))
=======
		status, err := strconv.ParseBool(conv.ToString(row[1]))
>>>>>>> 50cceda9
		if err != nil {
			status = false
		}
		instance := InstanceInfo{
<<<<<<< HEAD
			Id:     row[0].(string),
			Ip:     row[1].(string),
=======
			Id:     conv.ToString(row[0]),
>>>>>>> 50cceda9
			Status: status,
		}
		instanceIds = append(instanceIds, &instance)
	}
	return instanceIds
}

func (topology *provider) GetServiceInstances(language i18n.LanguageCodes, params ServiceParams) (interface{}, interface{}) {
	metricsParams := url.Values{}
	metricsParams.Set("start", strconv.FormatInt(params.StartTime, 10))
	metricsParams.Set("end", strconv.FormatInt(params.EndTime, 10))
	statement := "SELECT service_instance_id::tag,service_agent_platform::tag,format_time(start_time_mean::field*1000000,'2006-01-02 15:04:05') " +
		"AS start_time,format_time(timestamp,'2006-01-02 15:04:05') AS last_heartbeat_time FROM application_service_node " +
		"WHERE terminus_key=$terminus_key AND service_id=$service_id GROUP BY service_instance_id::tag"
	queryParams := map[string]interface{}{
		"terminus_key": params.ScopeId,
		"service_id":   params.ServiceId,
	}
	response, err := topology.metricq.Query("influxql", statement, queryParams, metricsParams)
	if err != nil {
		return nil, err
	}
	rows := response.ResultSet.Rows
	var result []*ServiceInstance
	for _, row := range rows {
		instance := ServiceInstance{
			ServiceInstanceId: conv.ToString(row[0]),
			PlatformVersion:   conv.ToString(row[1]),
			StartTime:         conv.ToString(row[2]),
			LastHeartbeatTime: conv.ToString(row[3]),
		}
		result = append(result, &instance)
	}
	metricsParams.Set("start", strconv.FormatInt(params.StartTime, 10))
	metricsParams.Set("end", strconv.FormatInt(time.Now().UnixNano()/1e6, 10))
	statement = "SELECT service_instance_id::tag,if(gt(now()-timestamp,300000000000),'false','true') AS state FROM application_service_node " +
		"WHERE terminus_key=$terminus_key AND service_id=$service_id GROUP BY service_instance_id::tag"
	response, err = topology.metricq.Query("influxql", statement, queryParams, metricsParams)
	if err != nil {
		return nil, err
	}
	rows = response.ResultSet.Rows
	for _, instance := range result {
		for i, row := range rows {
			if conv.ToString(row[0]) == instance.ServiceInstanceId {
				state, err := strconv.ParseBool(conv.ToString(row[1]))
				if err != nil {
					return nil, err
				}
				if state {
					instance.InstanceState = topology.t.Text(language, "serviceInstanceStateRunning")
				} else {
					instance.InstanceState = topology.t.Text(language, "serviceInstanceStateStopped")
				}
				rows = append(rows[:i], rows[i+1:]...)
				break
			}
		}
	}
	return result, nil
}

func (topology *provider) GetServiceRequest(language i18n.LanguageCodes, params ServiceParams) (interface{}, error) {
	metricsParams := url.Values{}
	metricsParams.Set("start", strconv.FormatInt(params.StartTime, 10))
	metricsParams.Set("end", strconv.FormatInt(params.EndTime, 10))
	var translations []RequestTransaction
	for _, metricName := range ReqMetricNames {

		translation, err := topology.serviceReqInfo(metricName, topology.t.Text(language, metricName+"_request"), params, metricsParams)
		if err != nil {
			return nil, err
		}
		translations = append(translations, *translation)
	}
	return translations, nil
}

func (topology *provider) GetServiceOverview(language i18n.LanguageCodes, params ServiceParams) (interface{}, error) {
	dashboardData := make([]map[string]interface{}, 0, 10)
	serviceOverviewMap := make(map[string]interface{})
	metricsParams := url.Values{}
	metricsParams.Set("start", strconv.FormatInt(params.StartTime, 10))
	metricsParams.Set("end", strconv.FormatInt(params.EndTime, 10))

	instanceMetricsParams := url.Values{}
	instanceMetricsParams.Set("start", strconv.FormatInt(params.StartTime, 10))
	instanceMetricsParams.Set("end", strconv.FormatInt(time.Now().UnixNano()/1e6, 10))

	statement := "SELECT service_name::tag,service_instance_id::tag,if(gt(now()-timestamp,300000000000),'stopping','running') FROM application_service_node " +
		"WHERE terminus_key=$terminus_key AND service_name=$service_name AND service_id=$service_id GROUP BY service_instance_id::tag"
	queryParams := map[string]interface{}{
		"terminus_key": params.ScopeId,
		"service_name": params.ServiceName,
		"service_id":   params.ServiceId,
	}
	response, err := topology.metricq.Query("influxql", statement, queryParams, instanceMetricsParams)
	if err != nil {
		return nil, err
	}
	rows := response.ResultSet.Rows
	var result []ServiceInstance
	for _, row := range rows {
		instance := ServiceInstance{
			ServiceName:         conv.ToString(row[0]),
			ServiceInstanceName: conv.ToString(row[1]),
			InstanceState:       conv.ToString(row[2]),
		}
		result = append(result, instance)
	}
	runningCount := 0
	stoppedCount := 0
	for _, instance := range result {
		if instance.InstanceState == "running" {
			runningCount += 1
		} else if instance.InstanceState == "stopping" {
			stoppedCount += 1
		}
	}
	serviceOverviewMap["running_instances"] = runningCount
	serviceOverviewMap["stopped_instances"] = stoppedCount

	// error req count
	errorCount := 0.0
	for _, metricName := range ReqMetricNames {
		count, err := topology.serviceReqErrorCount(metricName, params, metricsParams)
		if err != nil {
			return nil, err
		}
		errorCount += count
	}

	serviceOverviewMap["service_error_req_count"] = errorCount

	// exception count
	statement = "SELECT sum(count) FROM error_count WHERE terminus_key=$terminus_key AND service_name=$service_name AND service_id=$service_id"
	response, err = topology.metricq.Query("influxql", statement, queryParams, metricsParams)
	if err != nil {
		return nil, err
	}
	rows = response.ResultSet.Rows
	expCount := rows[0][0]

	serviceOverviewMap["service_exception_count"] = expCount

	// alert count
	statement = "SELECT count(alert_id::tag) FROM analyzer_alert WHERE terminus_key=$terminus_key AND service_name=$service_name"
	queryParams = map[string]interface{}{
		"terminus_key": params.ScopeId,
		"service_name": params.ServiceName,
	}
	response, err = topology.metricq.Query("influxql", statement, queryParams, metricsParams)
	if err != nil {
		return nil, err
	}
	rows = response.ResultSet.Rows
	alertCount := rows[0][0]

	serviceOverviewMap["alert_count"] = alertCount
	dashboardData = append(dashboardData, serviceOverviewMap)

	return dashboardData, nil
}

func (topology *provider) GetOverview(language i18n.LanguageCodes, params GlobalParams) (interface{}, error) {
	result := make(map[string]interface{})
	dashboardData := make([]map[string]interface{}, 0, 10)
	overviewMap := make(map[string]interface{})

	// service count
	metricsParams := url.Values{}
	metricsParams.Set("start", strconv.FormatInt(params.StartTime, 10))
	metricsParams.Set("end", strconv.FormatInt(params.EndTime, 10))
	statement := "SELECT distinct(service_name::tag) FROM application_service_node WHERE terminus_key=$terminus_key GROUP BY service_id::tag"
	queryParams := map[string]interface{}{
		"terminus_key": params.ScopeId,
	}
	response, err := topology.metricq.Query("influxql", statement, queryParams, metricsParams)
	if err != nil {
		return nil, err
	}
	rows := response.ResultSet.Rows
	serviceCount := float64(0)
	for _, row := range rows {
		count := conv.ToFloat64(row[0], 0)
		serviceCount += count
	}
	overviewMap["service_count"] = serviceCount

	// running service instance count
	instanceMetricsParams := url.Values{}
	instanceMetricsParams.Set("start", strconv.FormatInt(params.StartTime, 10))
	instanceMetricsParams.Set("end", strconv.FormatInt(time.Now().UnixNano()/1e6, 10))
	statement = "SELECT service_instance_id::tag,if(gt(now()-timestamp,300000000000),'stopping','running') FROM application_service_node WHERE terminus_key=$terminus_key GROUP BY service_instance_id::tag"
	queryParams = map[string]interface{}{
		"terminus_key": params.ScopeId,
	}
	response, err = topology.metricq.Query("influxql", statement, queryParams, instanceMetricsParams)
	if err != nil {
		return nil, err
	}
	rows = response.ResultSet.Rows
	serviceRunningInstanceCount := float64(0)
	for _, row := range rows {
		if row[1] == "running" {
			serviceRunningInstanceCount += 1
		}
	}
	overviewMap["service_running_instance_count"] = serviceRunningInstanceCount

	// error request count
	errorCount := 0.0
	for _, errorReqMetricName := range ReqMetricNames {
		count, err := topology.globalReqCount(errorReqMetricName, params, metricsParams)
		if err != nil {
			return nil, err
		}
		errorCount += count
	}
	overviewMap["service_error_req_count"] = errorCount

	// service exception count
	statement = "SELECT sum(count) FROM error_count WHERE terminus_key=$terminus_key"
	queryParams = map[string]interface{}{
		"terminus_key": params.ScopeId,
	}
	response, err = topology.metricq.Query("influxql", statement, queryParams, metricsParams)
	if err != nil {
		return nil, err
	}
	rows = response.ResultSet.Rows
	expCount := rows[0][0]
	overviewMap["service_exception_count"] = expCount

	// alert count
	statement = "SELECT count(alert_id::tag) FROM analyzer_alert WHERE terminus_key=$terminus_key"
	queryParams = map[string]interface{}{
		"terminus_key": params.ScopeId,
	}
	response, err = topology.metricq.Query("influxql", statement, queryParams, metricsParams)
	if err != nil {
		return nil, err
	}
	rows = response.ResultSet.Rows
	alertCount := rows[0][0]
	overviewMap["alert_count"] = alertCount
	dashboardData = append(dashboardData, overviewMap)

	result["data"] = dashboardData

	return result, nil
}

func (topology *provider) globalReqCount(metricScopeName string, params GlobalParams, metricsParams url.Values) (float64, error) {
	statement := fmt.Sprintf("SELECT sum(errors_sum::field) FROM %s WHERE target_terminus_key::tag=$terminus_key", metricScopeName)
	queryParams := map[string]interface{}{
		"metric":       metricScopeName,
		"terminus_key": params.ScopeId,
	}
	response, err := topology.metricq.Query("influxql", statement, queryParams, metricsParams)
	if err != nil {
		return 0, err
	}
	rows := conv.ToFloat64(response.ResultSet.Rows[0][0], 0)
	return rows, nil
}

//toTwoDecimalPlaces Two decimal places
func toTwoDecimalPlaces(num float64) float64 {
	temp, err := strconv.ParseFloat(fmt.Sprintf("%.2f", num), 64)
	if err != nil {
		temp = 0
	}
	return temp
}

func (topology *provider) serviceReqInfo(metricScopeName, metricScopeNameDesc string, params ServiceParams, metricsParams url.Values) (*RequestTransaction, error) {
	var requestTransaction RequestTransaction
	metricType := "target_service_name"
	tkType := "target_terminus_key"
	serviceIdType := "target_service_id"
	if metricScopeName == ReqMetricNames[2] || metricScopeName == ReqMetricNames[3] || metricScopeName == ReqMetricNames[4] {
		metricType = "source_service_name"
		serviceIdType = "source_service_id"
		tkType = "source_terminus_key"
	}
	statement := fmt.Sprintf("SELECT sum(count_sum),sum(elapsed_sum)/sum(count_sum),sum(errors_sum)/sum(count_sum) FROM %s WHERE %s=$terminus_key AND %s=$service_name AND %s=$service_id",
		metricScopeName, tkType, metricType, serviceIdType)
	queryParams := map[string]interface{}{
		"terminus_key": params.ScopeId,
		"service_name": params.ServiceName,
		"service_id":   params.ServiceId,
	}
	response, err := topology.metricq.Query("influxql", statement, queryParams, metricsParams)
	if err != nil {
		return nil, err
	}

	row := response.ResultSet.Rows
	requestTransaction.RequestCount = conv.ToFloat64(row[0][0], 0)
	if row[0][1] != nil {
		requestTransaction.RequestAvgTime = toTwoDecimalPlaces(conv.ToFloat64(row[0][1], 0) / 1e6)
	} else {
		requestTransaction.RequestAvgTime = 0
	}
	if row[0][2] != nil {
		requestTransaction.RequestErrorRate = toTwoDecimalPlaces(conv.ToFloat64(row[0][2], 0) * 100)
	} else {
		requestTransaction.RequestErrorRate = 0
	}
	requestTransaction.RequestType = metricScopeNameDesc
	return &requestTransaction, nil
}

func (topology *provider) serviceReqErrorCount(metricScopeName string, params ServiceParams, metricsParams url.Values) (float64, error) {
	metricType := "target_service_name"
	tkType := "target_terminus_key"
	serviceIdType := "target_service_id"
	if metricScopeName == ReqMetricNames[2] || metricScopeName == ReqMetricNames[3] || metricScopeName == ReqMetricNames[4] {
		metricType = "source_service_name"
		serviceIdType = "source_service_id"
		tkType = "source_terminus_key"
	}
	statement := fmt.Sprintf("SELECT sum(errors_sum) FROM %s WHERE %s=$terminus_key AND %s=$service_name AND %s=$service_id",
		metricScopeName, tkType, metricType, serviceIdType)
	queryParams := map[string]interface{}{
		"terminus_key": params.ScopeId,
		"service_name": params.ServiceName,
		"service_id":   params.ServiceId,
	}
	response, err := topology.metricq.Query("influxql", statement, queryParams, metricsParams)
	if err != nil {
		return 0, err
	}
	rows := conv.ToFloat64(response.ResultSet.Rows[0][0], 0)
	return rows, nil
}

func (topology *provider) GetSearchTags(r *http.Request) []SearchTag {
	lang := api.Language(r)
	label := topology.t.Text(lang, ApplicationSearchTag.Tag)
	if label != "" {
		ApplicationSearchTag.Label = label
	}
	return []SearchTag{
		ApplicationSearchTag,
	}
}

func searchApplicationTag(topology *provider, scopeId string, startTime, endTime int64) ([]string, error) {
	metricsParams := url.Values{}
	metricsParams.Set("start", strconv.FormatInt(startTime, 10))
	metricsParams.Set("end", strconv.FormatInt(endTime, 10))
	statement := "SELECT application_name::tag FROM application_service_node WHERE terminus_key=$terminus_key GROUP BY application_name::tag"
	queryParams := map[string]interface{}{
		"terminus_key": scopeId,
	}
	response, err := topology.metricq.Query("influxql", statement, queryParams, metricsParams)
	if err != nil {
		return nil, err
	}
	rows := response.ResultSet.Rows
	var itemResult []string
	for _, name := range rows {
		itemResult = append(itemResult, conv.ToString(name[0]))
	}
	return itemResult, nil
}

func (topology *provider) ComposeTopologyNode(r *http.Request, params Vo) ([]*Node, error) {
	nodes := topology.GetTopology(params)

	// instance count info
	instances, err := topology.GetInstances(api.Language(r), params)
	if err != nil {
		return nil, err
	}

	for _, node := range nodes {
		key := node.ServiceId
		serviceInstances := instances[key]
		for _, instance := range serviceInstances {
			if instance.ServiceId == node.ServiceId {
				if instance.InstanceState == "running" {
					node.Metric.Running += 1
				} else {
					node.Metric.Stopped += 1
				}
			}
		}
	}
	return nodes, nil
}

func (topology *provider) Services(serviceName string, nodes []*Node) []ServiceDashboard {
	var serviceDashboards []ServiceDashboard
	for _, node := range nodes {
		if node.ServiceName == "" {
			continue
		}

		if serviceName != "" && !strings.Contains(node.ServiceName, serviceName) {
			continue
		}

		var serviceDashboard ServiceDashboard
		serviceDashboard.Name = node.ServiceName
		serviceDashboard.ReqCount = node.Metric.Count
		serviceDashboard.ReqErrorCount = node.Metric.HttpError
		serviceDashboard.ART = toTwoDecimalPlaces(node.Metric.RT)
		serviceDashboard.RSInstanceCount = fmt.Sprintf("%v", node.Metric.Running)
		serviceDashboard.RuntimeId = node.RuntimeId
		serviceDashboard.Id = node.ServiceId
		serviceDashboard.RuntimeName = node.RuntimeName
		serviceDashboard.ApplicationId = node.ApplicationId
		serviceDashboard.ApplicationName = node.ApplicationName
		serviceDashboards = append(serviceDashboards, serviceDashboard)
	}
	return serviceDashboards
}

type ServiceInstance struct {
	ApplicationName     string `json:"applicationName,omitempty"`
	ServiceId           string `json:"serviceId,omitempty"`
	ServiceName         string `json:"serviceName,omitempty"`
	ServiceInstanceName string `json:"serviceInstanceName,omitempty"`
	ServiceInstanceId   string `json:"serviceInstanceId,omitempty"`
	InstanceState       string `json:"instanceState,omitempty"`
	PlatformVersion     string `json:"platformVersion,omitempty"`
	StartTime           string `json:"startTime,omitempty"`
	LastHeartbeatTime   string `json:"lastHeartbeatTime,omitempty"`
}

func (topology *provider) GetInstances(language i18n.LanguageCodes, params Vo) (map[string][]ServiceInstance, error) {
	metricsParams := url.Values{}
	metricsParams.Set("start", strconv.FormatInt(params.StartTime, 10))
	metricsParams.Set("end", strconv.FormatInt(time.Now().UnixNano()/1e6, 10))
	statement := "SELECT service_id::tag,service_instance_id::tag,if(gt(now()-timestamp,300000000000),'stopping','running') FROM application_service_node WHERE terminus_key=$terminus_key GROUP BY service_id::tag,service_instance_id::tag"
	queryParams := map[string]interface{}{
		"terminus_key": params.TerminusKey,
	}
	response, err := topology.metricq.Query("influxql", statement, queryParams, metricsParams)
	if err != nil {
		return nil, err
	}
	rows := response.ResultSet.Rows
	var result []ServiceInstance
	for _, row := range rows {
		instance := ServiceInstance{
			ServiceId:           conv.ToString(row[0]),
			ServiceInstanceName: conv.ToString(row[1]),
			InstanceState:       conv.ToString(row[2]),
		}
		result = append(result, instance)
	}
	instanceResult := make(map[string][]ServiceInstance)
	for _, instance := range result {
		key := instance.ServiceId
		if instanceResult[key] == nil {
			var serviceInstance []ServiceInstance
			serviceInstance = append(serviceInstance, instance)
			instanceResult[key] = serviceInstance
		} else {
			serviceInstances := instanceResult[key]
			serviceInstances = append(serviceInstances, instance)
			instanceResult[key] = serviceInstances
		}
	}

	return instanceResult, nil
}

func (topology *provider) GetSearchTagv(r *http.Request, tag, scopeId string, startTime, endTime int64) ([]string, error) {
	switch tag {
	case ApplicationSearchTag.Tag:
		return searchApplicationTag(topology, scopeId, startTime, endTime)
	default:
		return nil, errors.New("search tag not support")
	}
}

func (topology *provider) GetTopology(param Vo) []*Node {

	indices := createTypologyIndices(param.StartTime, param.EndTime)
	ctx := context.Background()

	nodes := make([]*Node, 0)
	for key, typeIndices := range indices {

		aggregationConditions, relations := selectRelation(key)

		query := queryConditions(key, param)
		searchSource := elastic.NewSearchSource()
		searchSource.Query(query).Size(0)
		if aggregationConditions == nil {
			log.Fatal("aggregation conditions can't nil")
		}
		for key, aggregation := range aggregationConditions.Aggregation {
			searchSource.Aggregation(key, aggregation)
		}

		searchResult, err := topology.es.Search(typeIndices...).
			Header("content-type", "application/json").
			SearchSource(searchSource).
			Do(ctx)
		if err != nil {
			continue
		}
		//debug
		if param.Debug {
			source, _ := searchSource.Source()
			data, _ := json.Marshal(source)
			fmt.Print("indices: ")
			fmt.Println(typeIndices)
			fmt.Println("request body: " + string(data))
			fmt.Println()
		}

		parseToTypologyNode(searchResult, relations, &nodes)
	}
	//debug
	//nodesData, _ := json.Marshal(nodes)
	//fmt.Println(string(nodesData))
	return nodes
}

// FilterNodeByTags
func (topology *provider) FilterNodeByTags(tags []string, nodes []*Node) []*Node {
	if tags != nil && len(tags) > 0 {
		for _, v := range tags {
			tagInfo := strings.Split(v, ":")
			tag := tagInfo[0]
			value := tagInfo[1]
			switch tag {
			case ApplicationSearchTag.Tag:
				for i, node := range nodes {
					if strings.ToLower(node.Name) == strings.ToLower(TypeGateway) {
						continue
					}
					for _, parentNode := range node.Parents {
						if node.ApplicationName != value && parentNode.ApplicationName != value {
							nodes = append(nodes[:i], nodes[i+1:]...)
							i--
						}
					}

				}
			case ServiceSearchTag.Tag:
				for i, node := range nodes {
					if node.ServiceName != value {
						nodes = append(nodes[:i], nodes[i+1:]...)
						i--
					}
				}
			}
		}
	}
	return nodes
}

func selectRelation(indexType string) (*AggregationCondition, []*NodeRelation) {
	var aggregationConditions *AggregationCondition
	var relations []*NodeRelation
	aggregationConditions = Aggregations[indexType]
	relations = NodeRelations[indexType]
	return aggregationConditions, relations
}

func parseToTypologyNode(searchResult *elastic.SearchResult, relations []*NodeRelation, topologyNodes *[]*Node) {
	for _, nodeRelation := range relations {
		targetNodeType := nodeRelation.Target
		sourceNodeTypes := nodeRelation.Source

		key := encodeTypeToKey(targetNodeType.Type) // targetNodeType key
		aggregations := searchResult.Aggregations
		if aggregations != nil {
			filter, b := aggregations.Filter(key)
			if b {
				field := targetNodeType.GroupByField
				buckets := findDataBuckets(&filter.Aggregations, field)
				// handler
				for _, item := range *buckets {
					// node
					target := item.Aggregations

					// columns
					termsColumns, ok := target.TopHits(apm.Columns)
					if !ok {
						continue
					}
					if len(termsColumns.Hits.Hits) <= 0 && termsColumns.Hits.Hits[0].Source != nil {
						continue
					}
					targetNode := &TopologyNodeRelation{}
					err := json.Unmarshal(*termsColumns.Hits.Hits[0].Source, &targetNode)
					if err != nil {
						log.Println("parser error")
					}

					node := columnsParser(targetNodeType.Type, targetNode)

					// aggs
					metric := metricParser(targetNodeType, target)

					node.Metric = metric

					// merge same node
					exist := false
					for _, n := range *topologyNodes {
						if n.Id == node.Id {
							n.Metric.Count += node.Metric.Count
							n.Metric.HttpError += node.Metric.HttpError
							n.Metric.ErrorRate += node.Metric.ErrorRate
							n.Metric.RT += node.Metric.RT
							if n.RuntimeId == "" {
								n.RuntimeId = node.RuntimeId
							}
							exist = true
							node = n
							break
						}
					}
					if !exist {
						*topologyNodes = append(*topologyNodes, node)
						node.Parents = []*Node{}
					}

					//tNode, _ := json.Marshal(node)
					//fmt.Println("target:", string(tNode))

					// sourceNodeTypes
					for _, nodeType := range sourceNodeTypes {
						key := encodeTypeToKey(nodeType.Type) // sourceNodeTypes key
						bucket, found := target.Filter(key)
						if !found {
							continue
						}
						a := bucket.Aggregations
						items := findDataBuckets(&a, nodeType.GroupByField)

						for _, keyItem := range *items {
							// node
							source := keyItem.Aggregations

							// columns
							sourceTermsColumns, ok := source.TopHits(apm.Columns)
							if !ok {
								continue
							}
							if len(sourceTermsColumns.Hits.Hits) <= 0 && sourceTermsColumns.Hits.Hits[0].Source != nil {
								continue
							}
							sourceNodeInfo := &TopologyNodeRelation{}
							err := json.Unmarshal(*sourceTermsColumns.Hits.Hits[0].Source, &sourceNodeInfo)
							if err != nil {
								log.Println("parser error")
							}

							sourceNode := columnsParser(nodeType.Type, sourceNodeInfo)

							// aggs
							sourceMetric := metricParser(nodeType, source)

							sourceNode.Metric = sourceMetric
							sourceNode.Parents = []*Node{}

							//sNode, _ := json.Marshal(sourceNode)
							//fmt.Println("source:", string(sNode))

							node.Parents = append(node.Parents, sourceNode)
						}
					}
				}
			}
		}
	}
}

func metricParser(targetNodeType *NodeType, target elastic.Aggregations) *Metric {
	aggregation := targetNodeType.Aggregation
	metric := Metric{}

	inner := make(map[string]*float64)
	field := Field{}
	if aggregation == nil {
		return &metric
	}
	for key := range aggregation {
		sum, _ := target.Sum(key)
		split := strings.Split(key, ".")
		s2 := split[1]
		value := sum.Value
		inner[s2] = value
	}
	marshal, err := json.Marshal(inner)
	if err != nil {
		return &metric
	}
	err = json.Unmarshal(marshal, &field)
	if err != nil {
		return &metric
	}

	countSum := field.CountSum
	metric.Count = int64(countSum)
	metric.HttpError = int64(field.ErrorsSum)
	if countSum != 0 { // by zero
		metric.RT = toTwoDecimalPlaces(field.ELapsedSum / countSum / 1e6)
		metric.ErrorRate = math.Round(float64(metric.HttpError)/countSum*1e4) / 1e2
	}

	return &metric
}

func getDashboardId(nodeType string) string {

	switch strings.ToLower(nodeType) {
	case strings.ToLower(TypeService):
		return topologyNodeService
	case strings.ToLower(TypeGateway):
		return topologyNodeGateway
	case strings.ToLower(TypeMysql):
		return topologyNodeDb
	case strings.ToLower(TypeRedis):
		return topologyNodeCache
	case strings.ToLower(TypeRocketMQ):
		return topologyNodeMq
	case strings.ToLower(JavaProcessType):
		return processAnalysisJava
	case strings.ToLower(NodeJsProcessType):
		return processAnalysisNodejs
	case strings.ToLower(TypeHttp):
		return topologyNodeOther
	default:
		return ""
	}
}

func columnsParser(nodeType string, nodeRelation *TopologyNodeRelation) *Node {
	//	TypeService        = "Service"
	//	TypeMysql          = "Mysql"
	//	TypeRedis          = "Redis"
	//	TypeHttp           = "Http"
	//	TypeDubbo          = "Dubbo"
	//	TypeSidecar        = "SideCar"
	//	TypeGateway        = "APIGateway"
	//	TypeRegisterCenter = "RegisterCenter"
	//	TypeConfigCenter   = "ConfigCenter"
	//	TypeNoticeCenter   = "NoticeCenter"
	//	TypeElasticsearch  = "Elasticsearch"

	node := Node{}
	tags := nodeRelation.Tags

	switch nodeType {
	case TargetServiceNode:
		node.Type = TypeService
		node.ApplicationId = tags.TargetApplicationId
		node.ApplicationName = tags.TargetApplicationName
		node.ServiceName = tags.TargetServiceName
		node.ServiceId = tags.TargetServiceId
		node.Name = node.ServiceName
		node.RuntimeId = tags.TargetRuntimeId
		node.RuntimeName = tags.TargetRuntimeName
		node.Id = encodeTypeToKey(node.ApplicationId + apm.Sep1 + node.RuntimeName + apm.Sep1 + node.ServiceName)
	case SourceServiceNode:
		node.Type = TypeService
		node.ApplicationId = tags.SourceApplicationId
		node.ApplicationName = tags.SourceApplicationName
		node.ServiceId = tags.SourceServiceId
		node.ServiceName = tags.SourceServiceName
		node.Name = node.ServiceName
		node.RuntimeId = tags.SourceRuntimeId
		node.RuntimeName = tags.SourceRuntimeName
		node.Id = encodeTypeToKey(node.ApplicationId + apm.Sep1 + node.RuntimeName + apm.Sep1 + node.ServiceName)
	case TargetAddonNode:
		if strings.ToLower(tags.Component) == strings.ToLower("Http") {
			node.Type = TypeElasticsearch
		} else {
			node.Type = tags.TargetAddonType
		}
		node.AddonId = tags.TargetAddonID
		node.Name = tags.TargetAddonID
		node.AddonType = tags.TargetAddonType
		node.Id = encodeTypeToKey(node.AddonId + apm.Sep1 + node.AddonType)
	case SourceAddonNode:
		node.Type = tags.SourceAddonType
		node.AddonId = tags.SourceAddonID
		node.AddonType = tags.SourceAddonType
		node.Name = tags.SourceAddonID
		node.Id = encodeTypeToKey(node.AddonId + apm.Sep1 + node.AddonType)
	case TargetComponentNode:
		node.Type = tags.Component
		node.Name = tags.Host
		node.Id = encodeTypeToKey(node.Type + apm.Sep1 + node.Name)
	case SourceMQNode:
		node.Type = tags.Component
		node.Name = tags.Host
		node.Id = encodeTypeToKey(node.Type + apm.Sep1 + node.Name)
	case TargetMQServiceNode:
		node.Type = TypeService
		node.ApplicationId = tags.TargetApplicationId
		node.ApplicationName = tags.TargetApplicationName
		node.ServiceId = tags.TargetServiceId
		node.ServiceName = tags.TargetServiceName
		node.Name = node.ServiceName
		node.RuntimeId = tags.TargetRuntimeId
		node.RuntimeName = tags.TargetRuntimeName
		node.Id = encodeTypeToKey(node.ApplicationId + apm.Sep1 + node.RuntimeName + apm.Sep1 + node.ServiceName)
	case TargetOtherNode:
		if strings.ToLower(tags.Component) == strings.ToLower("Http") && strings.HasPrefix(tags.Host, "terminus-elasticsearch") {
			node.Type = TypeElasticsearch
		} else {
			node.Type = tags.Component
		}
		node.Name = tags.Host
		node.Id = encodeTypeToKey(node.Name + apm.Sep1 + node.Type)
	case OtherNode:
		node.Type = TypeService
		node.ApplicationId = tags.ApplicationId
		node.ApplicationName = tags.ApplicationName
		node.ServiceId = tags.ServiceId
		node.ServiceName = tags.ServiceName
		node.Name = node.ServiceName
		node.RuntimeId = tags.RuntimeId
		node.RuntimeName = tags.RuntimeName
		node.Id = encodeTypeToKey(node.ApplicationId + apm.Sep1 + node.RuntimeName + apm.Sep1 + node.ServiceName)
	}
	node.DashboardId = getDashboardId(node.Type)
	return &node
}

func findDataBuckets(filter *elastic.Aggregations, field *GroupByField) *[]*elastic.AggregationBucketKeyItem {

	var nodeBuckets []*elastic.AggregationBucketKeyItem
	termAggs, _ := filter.Terms(field.Name)
	findNodeBuckets(termAggs.Buckets, field, &nodeBuckets)
	return &nodeBuckets
}

func findNodeBuckets(bucketKeyItems []*elastic.AggregationBucketKeyItem, field *GroupByField, nodeBuckets *[]*elastic.AggregationBucketKeyItem) {
	for _, buckets := range bucketKeyItems {
		if field != nil && field.SubField != nil {
			aggregations := buckets.Aggregations
			bucket, _ := aggregations.Terms(field.SubField.Name)
			findNodeBuckets(bucket.Buckets, field.SubField.SubField, nodeBuckets)
			continue
		}
		if field == nil {
			*nodeBuckets = append(*nodeBuckets, buckets)
		} else {
			bucketsAgg := buckets.Aggregations
			terms, _ := bucketsAgg.Terms(field.Name)
			*nodeBuckets = append(*nodeBuckets, terms.Buckets...)
		}
	}
}

// http/rpc
func (topology *provider) translation(r *http.Request, params translation) interface{} {
	if params.Layer != "http" && params.Layer != "rpc" {
		return api.Errors.Internal(errors.New("not supported layer name"))
	}
	options := url.Values{}
	options.Set("start", strconv.FormatInt(params.Start, 10))
	options.Set("end", strconv.FormatInt(params.End, 10))
	var where bytes.Buffer
	var orderby string
	var field string
	param := map[string]interface{}{
		"terminusKey":       params.TerminusKey,
		"filterServiceName": params.FilterServiceName,
		"serviceId":         params.ServiceId,
	}
	switch params.Layer {
	case "http":
		field = "http_path::tag"
		if params.Search != "" {
			param["field"] = map[string]interface{}{"regex": ".*" + params.Search + ".*"}
			where.WriteString(" AND http_path::tag=~$field")
		}
	case "rpc":
		field = "dubbo_method::tag"
		if params.Search != "" {
			param["field"] = map[string]interface{}{
				"regex": ".*" + params.Search + ".*",
			}
			where.WriteString(" AND dubbo_method::tag=~$field")
		}
	default:
		return api.Errors.InvalidParameter(errors.New("not support layer name"))
	}
	if params.Sort == 0 {
		orderby = " ORDER BY count(error::tag) DESC"
	}
	if params.Sort == 1 {
		orderby = " ORDER BY sum(elapsed_count::field) DESC"
	}
	sql := fmt.Sprintf("SELECT %s,sum(elapsed_count::field),count(error::tag),format_duration(avg(elapsed_mean::field),'',2) "+
		"FROM application_%s WHERE target_service_id::tag=$serviceId AND target_service_name::tag=$filterServiceName "+
		"AND target_terminus_key::tag=$terminusKey %s GROUP BY %s", field, params.Layer, where.String(), field+orderby)
	source, err := topology.metricq.Query(
		metricq.InfluxQL,
		sql,
		param,
		options)
	if err != nil {
		return api.Errors.Internal(err)
	}

	result := make(map[string]interface{}, 0)
	cols := []map[string]interface{}{
		{"flag": "tag|gropuby", "key": "translation_name", "_key": "tags.http_path"},
		{"flag": "field|func|agg", "key": "elapsed_count", "_key": ""},
		{"flag": "tag|func|agg", "key": "error_count", "_key": ""},
		{"flag": "tag|func|agg", "key": "slow_elapsed_count", "_key": ""},
		{"flag": "tag|func|agg", "key": "avg_elapsed", "_key": ""},
	}
	result["cols"] = cols
	data := make([]map[string]interface{}, 0)
	for _, r := range source.ResultSet.Rows {
		itemResult := make(map[string]interface{})
		itemResult["translation_name"] = r[0]
		itemResult["elapsed_count"] = r[1]
		itemResult["error_count"] = r[2]
		itemResult["avg_elapsed"] = r[3]
		sql = fmt.Sprintf("SELECT sum(elapsed_count::field) FROM application_%s_slow WHERE target_service_id::tag=$serviceId "+
			"AND target_service_name::tag=$filterServiceName AND %s=$field AND target_terminus_key::tag=$terminusKey ", params.Layer, field)
		slowElapsedCount, err := topology.metricq.Query(
			metricq.InfluxQL,
			sql,
			map[string]interface{}{
				"field":             conv.ToString(r[0]),
				"terminusKey":       params.TerminusKey,
				"filterServiceName": params.FilterServiceName,
				"serviceId":         params.ServiceId,
			},
			options)
		if err != nil {
			return api.Errors.Internal(err)
		}
		for _, item := range slowElapsedCount.ResultSet.Rows {
			itemResult["slow_elapsed_count"] = item[0]
		}
		data = append(data, itemResult)
	}
	result["data"] = data
	return api.Success(result)
}

// db/cache
func (topology *provider) dbTransaction(r *http.Request, params translation) interface{} {
	if params.Layer != "db" && params.Layer != "cache" {
		return api.Errors.Internal(errors.New("not supported layer name"))
	}
	options := url.Values{}
	options.Set("start", strconv.FormatInt(params.Start, 10))
	options.Set("end", strconv.FormatInt(params.End, 10))
	var where bytes.Buffer
	var orderby string
	param := make(map[string]interface{})
	param["terminusKey"] = params.TerminusKey
	param["filterServiceName"] = params.FilterServiceName
	param["serviceId"] = params.ServiceId
	if params.Search != "" {
		where.WriteString(" AND db_statement::tag=~$field")
		param["field"] = map[string]interface{}{"regex": ".*" + params.Search + ".*"}
	}
	if params.Sort == 1 {
		orderby = " ORDER BY sum(elapsed_count::field) DESC"
	}
	sql := fmt.Sprintf("SELECT db_statement::tag,db_type::tag,db_instance::tag,host::tag,sum(elapsed_count::field),"+
		"format_duration(avg(elapsed_mean::field),'',2) FROM application_%s WHERE source_service_id::tag=$serviceId AND "+
		"source_service_name::tag=$filterServiceName AND source_terminus_key::tag=$terminusKey %s GROUP BY db_statement::tag %s",
		params.Layer, where.String(), orderby)
	source, err := topology.metricq.Query(
		metricq.InfluxQL,
		sql,
		param,
		options)
	if err != nil {
		return api.Errors.Internal(err)
	}

	result := make(map[string]interface{}, 0)
	cols := []map[string]interface{}{
		{"_key": "tags.db_statement", "flag": "tag|groupby", "key": "operation"},
		{"_key": "tags.db_type", "flag": "tag", "key": "db_type"},
		{"_key": "tags.db_instance", "flag": "tag", "key": "instance_type"},
		{"_key": "tags.host", "flag": "tag", "key": "db_host"},
		{"_key": "", "flag": "field|func|agg", "key": "call_count"},
		{"_key": "", "flag": "field|func|agg", "key": "avg_elapsed"},
		{"_key": "", "flag": "field|func|agg", "key": "slow_elapsed_count"},
	}
	result["cols"] = cols
	data := make([]map[string]interface{}, 0)
	for _, r := range source.ResultSet.Rows {
		itemResult := make(map[string]interface{})
		itemResult["operation"] = r[0]
		itemResult["db_type"] = r[1]
		itemResult["db_instance"] = r[2]
		itemResult["db_host"] = r[3]
		itemResult["call_count"] = r[4]
		itemResult["avg_elapsed"] = r[5]
		sql := fmt.Sprintf("SELECT sum(elapsed_count::field) FROM application_%s_slow WHERE source_service_id::tag=$serviceId "+
			"AND source_service_name::tag=$filterServiceName AND db_statement::tag=$field AND target_terminus_key::tag=$terminusKey", params.Layer)
		slowElapsedCount, err := topology.metricq.Query(
			metricq.InfluxQL,
			sql,
			map[string]interface{}{
				"field":             conv.ToString(r[0]),
				"terminusKey":       params.TerminusKey,
				"filterServiceName": params.FilterServiceName,
				"serviceId":         params.ServiceId,
			},
			options)
		if err != nil {
			return api.Errors.Internal(err)
		}
		for _, item := range slowElapsedCount.ResultSet.Rows {
			itemResult["slow_elapsed_count"] = item[0]
		}
		data = append(data, itemResult)
	}
	result["data"] = data
	return api.Success(result)
}

func (topology *provider) slowTranslationTrace(r *http.Request, params struct {
	Start       int64  `query:"start" validate:"required"`
	End         int64  `query:"end" validate:"required"`
	ServiceName string `query:"serviceName" validate:"required"`
	TerminusKey string `query:"terminusKey" validate:"required"`
	Operation   string `query:"operation" validate:"required"`
	ServiceId   string `query:"serviceId" validate:"required"`
	Sort        string `default:"DESC" query:"sort"`
}) interface{} {
	if params.Sort != "ASC" && params.Sort != "DESC" {
		return api.Errors.Internal(errors.New("not supported sort name"))
	}
	options := url.Values{}
	options.Set("start", strconv.FormatInt(params.Start, 10))
	options.Set("end", strconv.FormatInt(params.End, 10))
	sql := fmt.Sprintf("SELECT trace_id::tag,format_time(timestamp,'2006-01-02 15:04:05'),round_float(if(lt(end_time::field-start_time::field,0),0,end_time::field-start_time::field)/1000000,2) FROM trace WHERE service_ids::field=$serviceId AND service_names::field=$serviceName AND terminus_keys::field=$terminusKey AND (http_paths::field=$operation OR dubbo_methods::field=$operation) ORDER BY timestamp %s", params.Sort)
	details, err := topology.metricq.Query(metricq.InfluxQL,
		sql,
		map[string]interface{}{
			"serviceName": params.ServiceName,
			"terminusKey": params.TerminusKey,
			"operation":   params.Operation,
			"serviceId":   params.ServiceId,
		},
		options)
	if err != nil {
		return api.Errors.Internal(err)
	}
	var data []map[string]interface{}
	for _, detail := range details.ResultSet.Rows {
		detailMap := make(map[string]interface{})
		detailMap["requestId"] = detail[0]
		detailMap["time"] = detail[1]
		detailMap["avgElapsed"] = detail[2]
		data = append(data, detailMap)
	}
	result := map[string]interface{}{
		"cols": []map[string]interface{}{
			{"title": "请求ID", "index": "requestId"},
			{"title": "时间", "index": "time"},
			{"title": "耗时(ms)", "index": "avgElapsed"},
		},
		"data": data,
	}
	return api.Success(result)
}<|MERGE_RESOLUTION|>--- conflicted
+++ resolved
@@ -33,7 +33,6 @@
 
 	"github.com/olivere/elastic"
 	"github.com/recallsong/go-utils/conv"
-
 	"github.com/erda-project/erda-infra/modcom/api"
 	"github.com/erda-project/erda-infra/providers/httpserver"
 	"github.com/erda-project/erda-infra/providers/i18n"
@@ -773,8 +772,8 @@
 	var itemResult []ReadWriteBytes
 	for _, row := range rows {
 		timeMs := row[1].(time.Time).UnixNano() / 1e6
-		rxBytes := conv.ToFloat64(row[2], 0)
-		txBytes := conv.ToFloat64(row[3], 0)
+		rxBytes := row[2].(float64)
+		txBytes := row[3].(float64)
 		writeBytes := ReadWriteBytes{
 			Timestamp:  timeMs,
 			ReadBytes:  rxBytes,
@@ -877,13 +876,13 @@
 
 	for _, detail := range source.ResultSet.Rows {
 		var exceptionDescription ExceptionDescription
-		exceptionDescription.InstanceId = conv.ToString(detail[0])
-		exceptionDescription.Method = conv.ToString(detail[1])
-		exceptionDescription.Class = conv.ToString(detail[2])
-		exceptionDescription.Message = conv.ToString(detail[3])
-		exceptionDescription.ExceptionType = conv.ToString(detail[4])
-		exceptionDescription.Time = time.Unix(0, int64(conv.ToFloat64(detail[5], 0))).Format(TimeLayout)
-		exceptionDescription.Count = int64(conv.ToFloat64(detail[6], 0))
+		exceptionDescription.InstanceId = detail[0].(string)
+		exceptionDescription.Method = detail[1].(string)
+		exceptionDescription.Class = detail[2].(string)
+		exceptionDescription.Message = detail[3].(string)
+		exceptionDescription.ExceptionType = detail[4].(string)
+		exceptionDescription.Time = time.Unix(0, int64(detail[5].(float64))).Format(TimeLayout)
+		exceptionDescription.Count = int64(detail[6].(float64))
 		exceptionDescriptions = append(exceptionDescriptions, exceptionDescription)
 	}
 
@@ -918,72 +917,39 @@
 
 type InstanceInfo struct {
 	Id     string `json:"instanceId"`
-	Ip     string `json:"ip"`
 	Status bool   `json:"status"`
 }
 
 func (topology *provider) GetServiceInstanceIds(language i18n.LanguageCodes, params ServiceParams) (interface{}, interface{}) {
-	// instance list
 	metricsParams := url.Values{}
 	metricsParams.Set("start", strconv.FormatInt(params.StartTime, 10))
 	metricsParams.Set("end", strconv.FormatInt(params.EndTime, 10))
-
-	statement := "SELECT service_instance_id::tag,service_ip::tag,if(gt(now()-timestamp,300000000000),'false','true') FROM application_service_node " +
-		"WHERE terminus_key=$terminus_key AND service_id=$service_id GROUP BY service_instance_id::tag"
+	statement := "SELECT service_instance_id::tag,if(gt(now()-timestamp,300000000000),'false','true') FROM application_service_node " +
+		"WHERE terminus_key=$terminus_key AND service_name=$service_name AND service_id=$service_id GROUP BY service_instance_id::tag"
 	queryParams := map[string]interface{}{
 		"terminus_key": params.ScopeId,
+		"service_name": params.ServiceName,
 		"service_id":   params.ServiceId,
 	}
 	response, err := topology.metricq.Query("influxql", statement, queryParams, metricsParams)
 	if err != nil {
 		return nil, err
 	}
-	instanceList := topology.handleInstanceInfo(response)
-
-	// instance status
-	metricsParams.Set("end", strconv.FormatInt(time.Now().UnixNano()/1e6, 10))
-	response, err = topology.metricq.Query("influxql", statement, queryParams, metricsParams)
-	instanceListForStatus := topology.handleInstanceInfo(response)
-
-	for _, instance := range instanceList {
-		for i, statusInstance := range instanceListForStatus {
-			if instance.Id == statusInstance.Id {
-				instance.Status = statusInstance.Status
-				instanceListForStatus = append(instanceListForStatus[:i], instanceListForStatus[i+1:]...)
-				i--
-				break
-			}
-		}
-	}
-
-	return instanceList, nil
-}
-
-func (topology *provider) handleInstanceInfo(response *query.ResultSet) []*InstanceInfo {
 	rows := response.ResultSet.Rows
-	instanceIds := []*InstanceInfo{}
+	instanceIds := []InstanceInfo{}
 	for _, row := range rows {
 
-<<<<<<< HEAD
-		status, err := strconv.ParseBool(row[2].(string))
-=======
-		status, err := strconv.ParseBool(conv.ToString(row[1]))
->>>>>>> 50cceda9
+		status, err := strconv.ParseBool(row[1].(string))
 		if err != nil {
 			status = false
 		}
 		instance := InstanceInfo{
-<<<<<<< HEAD
 			Id:     row[0].(string),
-			Ip:     row[1].(string),
-=======
-			Id:     conv.ToString(row[0]),
->>>>>>> 50cceda9
 			Status: status,
 		}
-		instanceIds = append(instanceIds, &instance)
-	}
-	return instanceIds
+		instanceIds = append(instanceIds, instance)
+	}
+	return instanceIds, nil
 }
 
 func (topology *provider) GetServiceInstances(language i18n.LanguageCodes, params ServiceParams) (interface{}, interface{}) {
@@ -1005,10 +971,10 @@
 	var result []*ServiceInstance
 	for _, row := range rows {
 		instance := ServiceInstance{
-			ServiceInstanceId: conv.ToString(row[0]),
-			PlatformVersion:   conv.ToString(row[1]),
-			StartTime:         conv.ToString(row[2]),
-			LastHeartbeatTime: conv.ToString(row[3]),
+			ServiceInstanceId: row[0].(string),
+			PlatformVersion:   row[1].(string),
+			StartTime:         row[2].(string),
+			LastHeartbeatTime: row[3].(string),
 		}
 		result = append(result, &instance)
 	}
@@ -1023,8 +989,8 @@
 	rows = response.ResultSet.Rows
 	for _, instance := range result {
 		for i, row := range rows {
-			if conv.ToString(row[0]) == instance.ServiceInstanceId {
-				state, err := strconv.ParseBool(conv.ToString(row[1]))
+			if row[0].(string) == instance.ServiceInstanceId {
+				state, err := strconv.ParseBool(row[1].(string))
 				if err != nil {
 					return nil, err
 				}
@@ -1083,9 +1049,9 @@
 	var result []ServiceInstance
 	for _, row := range rows {
 		instance := ServiceInstance{
-			ServiceName:         conv.ToString(row[0]),
-			ServiceInstanceName: conv.ToString(row[1]),
-			InstanceState:       conv.ToString(row[2]),
+			ServiceName:         row[0].(string),
+			ServiceInstanceName: row[1].(string),
+			InstanceState:       row[2].(string),
 		}
 		result = append(result, instance)
 	}
@@ -1163,7 +1129,7 @@
 	rows := response.ResultSet.Rows
 	serviceCount := float64(0)
 	for _, row := range rows {
-		count := conv.ToFloat64(row[0], 0)
+		count := row[0].(float64)
 		serviceCount += count
 	}
 	overviewMap["service_count"] = serviceCount
@@ -1242,7 +1208,7 @@
 	if err != nil {
 		return 0, err
 	}
-	rows := conv.ToFloat64(response.ResultSet.Rows[0][0], 0)
+	rows := response.ResultSet.Rows[0][0].(float64)
 	return rows, nil
 }
 
@@ -1278,14 +1244,14 @@
 	}
 
 	row := response.ResultSet.Rows
-	requestTransaction.RequestCount = conv.ToFloat64(row[0][0], 0)
+	requestTransaction.RequestCount = row[0][0].(float64)
 	if row[0][1] != nil {
-		requestTransaction.RequestAvgTime = toTwoDecimalPlaces(conv.ToFloat64(row[0][1], 0) / 1e6)
+		requestTransaction.RequestAvgTime = toTwoDecimalPlaces(row[0][1].(float64) / 1e6)
 	} else {
 		requestTransaction.RequestAvgTime = 0
 	}
 	if row[0][2] != nil {
-		requestTransaction.RequestErrorRate = toTwoDecimalPlaces(conv.ToFloat64(row[0][2], 0) * 100)
+		requestTransaction.RequestErrorRate = toTwoDecimalPlaces(row[0][2].(float64) * 100)
 	} else {
 		requestTransaction.RequestErrorRate = 0
 	}
@@ -1313,7 +1279,7 @@
 	if err != nil {
 		return 0, err
 	}
-	rows := conv.ToFloat64(response.ResultSet.Rows[0][0], 0)
+	rows := response.ResultSet.Rows[0][0].(float64)
 	return rows, nil
 }
 
@@ -1343,7 +1309,7 @@
 	rows := response.ResultSet.Rows
 	var itemResult []string
 	for _, name := range rows {
-		itemResult = append(itemResult, conv.ToString(name[0]))
+		itemResult = append(itemResult, name[0].(string))
 	}
 	return itemResult, nil
 }
@@ -1428,9 +1394,9 @@
 	var result []ServiceInstance
 	for _, row := range rows {
 		instance := ServiceInstance{
-			ServiceId:           conv.ToString(row[0]),
-			ServiceInstanceName: conv.ToString(row[1]),
-			InstanceState:       conv.ToString(row[2]),
+			ServiceId:           row[0].(string),
+			ServiceInstanceName: row[1].(string),
+			InstanceState:       row[2].(string),
 		}
 		result = append(result, instance)
 	}
@@ -1832,7 +1798,9 @@
 		} else {
 			bucketsAgg := buckets.Aggregations
 			terms, _ := bucketsAgg.Terms(field.Name)
-			*nodeBuckets = append(*nodeBuckets, terms.Buckets...)
+			for _, bucket := range terms.Buckets {
+				*nodeBuckets = append(*nodeBuckets, bucket)
+			}
 		}
 	}
 }
@@ -1911,7 +1879,7 @@
 			metricq.InfluxQL,
 			sql,
 			map[string]interface{}{
-				"field":             conv.ToString(r[0]),
+				"field":             r[0].(string),
 				"terminusKey":       params.TerminusKey,
 				"filterServiceName": params.FilterServiceName,
 				"serviceId":         params.ServiceId,
@@ -1989,7 +1957,7 @@
 			metricq.InfluxQL,
 			sql,
 			map[string]interface{}{
-				"field":             conv.ToString(r[0]),
+				"field":             r[0].(string),
 				"terminusKey":       params.TerminusKey,
 				"filterServiceName": params.FilterServiceName,
 				"serviceId":         params.ServiceId,
