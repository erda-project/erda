// Copyright (c) 2021 Terminus, Inc.
//
// Licensed under the Apache License, Version 2.0 (the "License");
// you may not use this file except in compliance with the License.
// You may obtain a copy of the License at
//
//      http://www.apache.org/licenses/LICENSE-2.0
//
// Unless required by applicable law or agreed to in writing, software
// distributed under the License is distributed on an "AS IS" BASIS,
// WITHOUT WARRANTIES OR CONDITIONS OF ANY KIND, either express or implied.
// See the License for the specific language governing permissions and
// limitations under the License.

// Package pipeline pipeline相关的结构信息
package pipeline

import (
	"context"
	"encoding/json"
	"fmt"
	"path/filepath"
	"regexp"
	"sort"
	"strconv"
	"strings"

	"github.com/pkg/errors"
	"github.com/sirupsen/logrus"

	cmspb "github.com/erda-project/erda-proto-go/core/pipeline/cms/pb"
	definitionpb "github.com/erda-project/erda-proto-go/core/pipeline/definition/pb"
	sourcepb "github.com/erda-project/erda-proto-go/core/pipeline/source/pb"
	"github.com/erda-project/erda/apistructs"
	"github.com/erda-project/erda/bundle"
	"github.com/erda-project/erda/modules/dop/services/apierrors"
	"github.com/erda-project/erda/modules/dop/services/application"
	"github.com/erda-project/erda/modules/dop/services/branchrule"
	"github.com/erda-project/erda/modules/dop/services/publisher"
	"github.com/erda-project/erda/modules/dop/utils"
	"github.com/erda-project/erda/modules/pipeline/providers/cms"
	"github.com/erda-project/erda/modules/pipeline/spec"
	"github.com/erda-project/erda/modules/pkg/diceworkspace"
	"github.com/erda-project/erda/modules/pkg/gitflowutil"
	"github.com/erda-project/erda/pkg/parser/pipelineyml"
	"github.com/erda-project/erda/pkg/strutil"
)

// Pipeline pipeline 结构体
type Pipeline struct {
<<<<<<< HEAD
	bdl                *bundle.Bundle
	branchRuleSvc      *branchrule.BranchRule
	publisherSvc       *publisher.Publisher
	cms                cmspb.CmsServiceServer
	pipelineSource     sourcepb.SourceServiceServer
	pipelineDefinition definitionpb.DefinitionServiceServer
=======
	bdl           *bundle.Bundle
	branchRuleSvc *branchrule.BranchRule
	publisherSvc  *publisher.Publisher
	cms           cmspb.CmsServiceServer
	ds            definition_client.Processor
	appSvc        *application.Application
>>>>>>> 15833c4a
}

// Option Pipeline 配置选项
type Option func(*Pipeline)

// New Pipeline service
func New(options ...Option) *Pipeline {
	r := &Pipeline{}
	for _, op := range options {
		op(r)
	}
	return r
}

// WithBundle 配置 bundle
func WithBundle(bdl *bundle.Bundle) Option {
	return func(f *Pipeline) {
		f.bdl = bdl
	}
}

func WithBranchRuleSvc(svc *branchrule.BranchRule) Option {
	return func(f *Pipeline) {
		f.branchRuleSvc = svc
	}
}

func WithPublisherSvc(svc *publisher.Publisher) Option {
	return func(f *Pipeline) {
		f.publisherSvc = svc
	}
}

func WithPipelineCms(cms cmspb.CmsServiceServer) Option {
	return func(f *Pipeline) {
		f.cms = cms
	}
}

<<<<<<< HEAD
func WithPipelineSource(source sourcepb.SourceServiceServer) Option {
	return func(f *Pipeline) {
		f.pipelineSource = source
	}
}

func WithPipelineDefinition(pipelineDefinition definitionpb.DefinitionServiceServer) Option {
	return func(f *Pipeline) {
		f.pipelineDefinition = pipelineDefinition
=======
func WithAppSvc(svc *application.Application) Option {
	return func(f *Pipeline) {
		f.appSvc = svc
>>>>>>> 15833c4a
	}
}

// 获取应用下的所有.yml文件
func GetPipelineYmlList(req apistructs.CICDPipelineYmlListRequest, bdl *bundle.Bundle, userID string) []string {
	result := []string{}
	files, err := bdl.SearchGittarFiles(req.AppID, req.Branch, "pipeline.yml", "", 1, userID)
	if err == nil {
		for _, file := range files {
			result = append(result, file.Name)
		}
	}

	pipelinePath := bdl.GetPipelineGittarFolder(userID, uint64(req.AppID), req.Branch)
	files, err = bdl.SearchGittarFiles(req.AppID, req.Branch, "*.yml", pipelinePath, 3, userID)
	if err == nil {
		for _, file := range files {
			result = append(result, pipelinePath+"/"+file.Name)
		}
	}

	return result
}

// FetchPipelineYml 获取pipeline.yml文件
func (p *Pipeline) FetchPipelineYml(gittarURL, ref, pipelineYmlName, userID string) (string, error) {
	return p.bdl.GetGittarFile(gittarURL, ref, pipelineYmlName, "", "", userID)
}

// CreatePipeline 创建pipeline流程
func (p *Pipeline) CreatePipeline(reqPipeline *apistructs.PipelineCreateRequest) (*apistructs.PipelineDTO, error) {
	resp, err := p.bdl.CreatePipeline(reqPipeline)
	if err != nil {
		return nil, err
	}

	return resp, nil
}

// CreatePipeline 创建pipeline流程
func (p *Pipeline) CreatePipelineV2(reqPipeline *apistructs.PipelineCreateRequestV2) (*apistructs.PipelineDTO, error) {
	resp, err := p.bdl.CreatePipeline(reqPipeline)
	if err != nil {
		return nil, apierrors.ErrCreatePipeline.InternalError(err)
	}

	return resp, nil
}

// GenerateReleaseYml 根据pipeline.yml生成新的release.yml
func (p *Pipeline) GenerateReleaseYml(strPipelineYml, branchName string) (string, error) {
	pipelineYml, err := pipelineyml.New([]byte(strPipelineYml))
	if err != nil {
		return "", err
	}

	// 解析pipeline，并删除release后面的所有stage，若release action和dice action在同个stage，删除dice action
	var isExistRelease bool
Exit:
	for i, stage := range pipelineYml.Spec().Stages {
		for j, typedAction := range stage.Actions {
			for actionType := range typedAction {
				if actionType.String() == "release" {
					pipelineYml.Spec().Stages = pipelineYml.Spec().Stages[:i+1]
					isExistRelease = true
					break
				}

				// 若release action和dice action在同个stage，删除dice action
				if actionType.String() == "dice" {
					if len(pipelineYml.Spec().Stages[i].Actions) > j+1 {
						pipelineYml.Spec().Stages[i].Actions = append(pipelineYml.Spec().Stages[i].Actions[:j],
							pipelineYml.Spec().Stages[i].Actions[j+1:]...)
						break Exit
					} else {
						pipelineYml.Spec().Stages[i].Actions = pipelineYml.Spec().Stages[i].Actions[:j]
						break Exit
					}
				}
			}
		}

		if len(pipelineYml.Spec().Stages) == i+1 {
			break
		}
	}

	// 将tag插入release.yml的环境变量RELEASE_TAG
	if pipelineYml.Spec().Envs == nil {
		env := make(map[string]string)
		env["RELEASE_TAG"] = branchName
		pipelineYml.Spec().Envs = env
	} else {
		pipelineYml.Spec().Envs["RELEASE_TAG"] = branchName
	}

	newPipelineYml, err := pipelineyml.GenerateYml(pipelineYml.Spec())
	if err != nil {
		return "", err
	}

	if !isExistRelease {
		return "", errors.Errorf("pipeline.yml not exit release action")
	}

	return string(newPipelineYml), nil
}

func (p *Pipeline) AppCombos(appID uint64, req *spec.PipelineCombosReq) ([]apistructs.PipelineInvokedCombo, error) {
	// get pipelines
	pipelineReq := apistructs.PipelinePageListRequest{
		PageNum:       1,
		PageSize:      1000,
		LargePageSize: true,
		AllSources:    true,
		MustMatchLabelsQueryParams: []string{fmt.Sprintf("%s=%s", apistructs.LabelAppID,
			strconv.FormatUint(appID, 10))},
	}

	pipelinesResp, err := p.bdl.PageListPipeline(pipelineReq)
	if err != nil {
		return nil, apierrors.ErrGetPipeline.InternalError(err)
	}

	result := make([]apistructs.PipelineInvokedCombo, 0)
	// 将 pipelineYmlName 有关联的 combo 进行合并
	// 特殊处理 pipelineYmlName
	// pipeline.yml -> 1/PROD/master/pipeline.yml
	m := make(map[string]apistructs.PagePipeline)
	for i := range pipelinesResp.Pipelines {
		p := pipelinesResp.Pipelines[i]
		generateV1UniqueYmlName := GenerateV1UniquePipelineYmlName(p.Source, p.YmlName,
			p.FilterLabels[apistructs.LabelAppID], p.FilterLabels[apistructs.LabelBranch], p.Extra.DiceWorkspace)
		exist, ok := m[generateV1UniqueYmlName]
		// 取流水线 ID 最大的
		if !ok || p.ID > exist.ID {
			m[GenerateV1UniquePipelineYmlName(p.Source, p.YmlName, p.FilterLabels[apistructs.LabelAppID],
				p.FilterLabels[apistructs.LabelBranch], p.Extra.DiceWorkspace)] = p
		}
	}
	for ymlName, p := range m {
		ymlNameMap := map[string]struct{}{
			ymlName:                   {},
			p.YmlName:                 {},
			p.Extra.PipelineYmlNameV1: {},
			DecodeV1UniquePipelineYmlName(&p, ymlName): {},
		}
		// 保存需要聚合在一起的 ymlNames
		ymlNames := make([]string, 0)
		// 保存最短的 ymlName 用于 UI 展示
		shortYmlName := p.YmlName
		for name := range ymlNameMap {
			if name == "" {
				continue
			}
			if len(name) < len(shortYmlName) {
				shortYmlName = name
			}
			ymlNames = append(ymlNames, name)
		}
		result = append(result, apistructs.PipelineInvokedCombo{
			Branch: p.FilterLabels[apistructs.LabelBranch], Source: string(p.Source), YmlName: shortYmlName,
			PagingYmlNames: ymlNames, PipelineID: p.ID, Commit: p.Commit, Status: string(p.Status),
			TimeCreated: p.TimeCreated, CancelUser: p.Extra.CancelUser,
			TriggerMode: p.TriggerMode,
			Workspace:   p.Extra.DiceWorkspace,
		})
	}
	// 排序 ID DESC
	sort.Slice(result, func(i, j int) bool {
		return result[i].PipelineID > result[j].PipelineID
	})

	return result, nil
}

func (p *Pipeline) AllValidBranchWorkspaces(appID uint64, userID string) ([]apistructs.ValidBranch, error) {
	return p.bdl.GetAllValidBranchWorkspace(appID, userID)
}

func (p *Pipeline) ConvertPipelineToV2(pv1 *apistructs.PipelineCreateRequest) (*apistructs.PipelineCreateRequestV2, error) {
	pv2 := &apistructs.PipelineCreateRequestV2{
		PipelineSource: apistructs.PipelineSourceDice,
		AutoRunAtOnce:  pv1.AutoRun,
		IdentityInfo:   apistructs.IdentityInfo{UserID: pv1.UserID},
	}

	labels := make(map[string]string, 0)
	// get app info
	app, err := p.bdl.GetApp(pv1.AppID)
	if err != nil {
		return nil, apierrors.ErrGetApp.InternalError(err)
	}

	// get newest commit info
	commit, err := p.bdl.GetGittarCommit(app.GitRepoAbbrev, pv1.Branch, pv1.UserID)
	if err != nil {
		return nil, apierrors.ErrGetGittarCommit.InternalError(err)
	}

	detail := apistructs.CommitDetail{
		CommitID: commit.ID,
		Repo:     app.GitRepo,
		RepoAbbr: app.GitRepoAbbrev,
		Author:   commit.Committer.Name,
		Email:    commit.Committer.Email,
		Time:     &commit.Committer.When,
		Comment:  commit.CommitMessage,
	}
	commitInfo, err := json.Marshal(&detail)
	if err != nil {
		return nil, err
	}
	labels[apistructs.LabelCommitDetail] = string(commitInfo)

	// 从 gittar 获取 pipeline.yml
	pipelineYmlName := pv1.PipelineYmlName
	if pipelineYmlName == "" {
		pipelineYmlName = apistructs.DefaultPipelineYmlName
	}

	strPipelineYml := pv1.PipelineYmlContent
	if strPipelineYml == "" {
		strPipelineYml, err = p.FetchPipelineYml(app.GitRepo, pv1.Branch, pipelineYmlName, pv1.UserID)
		if err != nil {
			return nil, apierrors.ErrGetGittarRepoFile.InternalError(err)
		}
	}

	pv2.PipelineYml = strPipelineYml
	rules, err := p.branchRuleSvc.Query(apistructs.ProjectScope, int64(app.ProjectID))
	if err != nil {
		return nil, apierrors.ErrGetGittarRepoFile.InternalError(err)
	}
	validBranch := diceworkspace.GetValidBranchByGitReference(pv1.Branch, rules)
	workspace := validBranch.Workspace

	// 塞入 publisher namespace, publisher 级别配置优先级低于用户指定
	// relationResp, err := p.bdl.GetAppPublishItemRelationsGroupByENV(pv1.AppID)
	relationMap, err := p.appSvc.GetPublishItemRelationsMap(apistructs.QueryAppPublishItemRelationRequest{AppID: int64(pv1.AppID)})
	if err == nil && relationMap != nil {
		// 四个环境 publisherID 相同

		if publishItem, ok := relationMap[strings.ToUpper(workspace)]; ok {
			pv2.ConfigManageNamespaces = append(pv2.ConfigManageNamespaces, publishItem.PublishItemNs...)
			// 根据 publishierID 获取 namespaces
			publisher, err := p.publisherSvc.Get(publishItem.PublisherID)
			if err == nil || publisher != nil {
				pv2.ConfigManageNamespaces = append(pv2.ConfigManageNamespaces, publisher.PipelineCmNamespaces...)
			}
		}
	}

	// make config namespaces
	ns := p.makeCmsNamespaces(pv1.AppID, validBranch.Workspace)
	ns = append(ns, utils.MakeUserOrgPipelineCmsNs(pv1.UserID, app.OrgID))
	pv2.ConfigManageNamespaces = append(pv2.ConfigManageNamespaces, ns...)

	// label
	labels[apistructs.LabelDiceWorkspace] = workspace
	labels[apistructs.LabelBranch] = pv1.Branch
	labels[apistructs.LabelOrgID] = strconv.FormatUint(app.OrgID, 10)
	labels[apistructs.LabelProjectID] = strconv.FormatUint(app.ProjectID, 10)
	labels[apistructs.LabelAppID] = strconv.FormatUint(app.ID, 10)

	pv2.Labels = labels

	// normalLabel
	normalLabels := make(map[string]string, 0)
	normalLabels[apistructs.LabelAppName] = app.Name
	normalLabels[apistructs.LabelProjectName] = app.ProjectName
	normalLabels[apistructs.LabelOrgName] = app.OrgName

	pv2.NormalLabels = normalLabels

	// clusterName
	pj, err := p.bdl.GetProject(app.ProjectID)
	if err != nil {
		return nil, apierrors.ErrGetProject.InternalError(err)
	}

	for ws, clusterName := range pj.ClusterConfig {
		if strutil.Equal(ws, workspace, true) {
			if err := p.setClusterName(clusterName, pv2); err != nil {
				return nil, err
			}
			break
		}
	}

	// generate pipeline yaml name
	pv2.PipelineYmlName = GenerateV1UniquePipelineYmlName(pv2.PipelineSource, pipelineYmlName,
		strconv.FormatUint(app.ID, 10), pv1.Branch, workspace)

	return pv2, nil
}

func (p *Pipeline) setClusterName(clusterName string, pv *apistructs.PipelineCreateRequestV2) error {
	pv.ClusterName = clusterName
	clusterInfo, err := p.bdl.QueryClusterInfo(clusterName)
	if err != nil {
		return fmt.Errorf("failed to get cluster info by cluster name: %s, err: %v", clusterName, err)
	}
	jobCluster := clusterInfo.Get(apistructs.JOB_CLUSTER)
	if jobCluster != "" {
		return p.setClusterName(jobCluster, pv)
	}
	return nil
}

// workspace <-> main-branch mapping:
//   DEV     -> feature
//   TEST    -> develop
//   STAGING -> release
//   PROD    -> master
var nsWorkspaceMainBranchMapping = map[string]string{
	gitflowutil.DevWorkspace:     gitflowutil.FEATURE_WITHOUT_SLASH,
	gitflowutil.TestWorkspace:    gitflowutil.DEVELOP,
	gitflowutil.StagingWorkspace: gitflowutil.RELEASE_WITHOUT_SLASH,
	gitflowutil.ProdWorkspace:    gitflowutil.MASTER,
}

func getWorkspaceMainBranch(workspace string) string {
	workspace = strutil.ToUpper(workspace)
	if branch, ok := nsWorkspaceMainBranchMapping[workspace]; ok {
		return branch
	}
	return ""
}

func (p *Pipeline) makeCmsNamespaces(appID uint64, workspace string) []string {
	var results []string

	// branch-workspace level cms ns
	results = append(results, makeBranchWorkspaceLevelCmsNs(appID, workspace)...)

	// app-workspace level cms ns
	results = append(results, makeAppWorkspaceLevelCmsNs(appID, workspace)...)

	return results
}

// makeBranchWorkspaceLevelCmsNs generate pipeline branch level cms namespaces
// for history reason, there is a mapping between workspace and branch, see nsWorkspaceMainBranchMapping
// history reason: we use branch-level namespace, but now we use workspace-level namespace, and use main-branch to represent workspace
//
// process:
//   (branch)   ->  workspace(from project branch-rule)  ->  main-branch  ->  corresponding ns
// examples:
//   master     ->  PROD                                 ->  master         ->  ${prefix}-master
//   support/a  ->  PROD                                 ->  master         ->  ${prefix}-master
//   release    ->  STAGING                              ->  release        ->  ${prefix}-release
//   hotfix/b   ->  STAGING                              ->  release        ->  ${prefix}-release
//   develop    ->  TEST                                 ->  develop        ->  ${prefix}-develop
//   feature/c  ->  DEV                                  ->  feature        ->  ${prefix}-feature
func makeBranchWorkspaceLevelCmsNs(appID uint64, workspace string) []string {
	var results []string

	// branch-workspace level cms ns
	// default need be added before custom
	results = append(results, cms.MakeAppDefaultSecretNamespace(strutil.String(appID)))
	// get main branch
	mainBranch := getWorkspaceMainBranch(workspace)
	if mainBranch != "" {
		masterBranchNs := cms.MakeAppBranchPrefixSecretNamespaceByBranchPrefix(strutil.String(appID), mainBranch)
		results = append(results, masterBranchNs)
	}

	return results
}

// makeAppWorkspaceLevelCmsNs generate app level cms namespaces, such as publisher, etc.
func makeAppWorkspaceLevelCmsNs(appID uint64, workspace string) []string {
	// default need be added before custom
	return []string{
		makeAppDefaultCmsNs(appID),
		makeAppWorkspaceCmsNs(appID, workspace),
	}
}

func makeAppDefaultCmsNs(appID uint64) string {
	return makeAppWorkspaceCmsNs(appID, "default")
}

func makeAppWorkspaceCmsNs(appID uint64, workspace string) string {
	return fmt.Sprintf("app-%d-%s", appID, strutil.ToLower(workspace))
}

// GenerateV1UniquePipelineYmlName 为 v1 pipeline 返回 pipelineYmlName，该 name 在 source 下唯一
// 生成规则: AppID/DiceWorkspace/Branch/PipelineYmlPath
// 1) 100/PROD/master/ec/dws/itm/workflow/item_1d_df_process.workflow
// 2) 200/DEV/feature/dice/pipeline.yml
func GenerateV1UniquePipelineYmlName(source apistructs.PipelineSource, oriYmlName, appID, branch, workspace string) string {
	// source != (dice || bigdata) 时无需转换
	if !(source == apistructs.PipelineSourceDice || source == apistructs.PipelineSourceBigData) {
		return oriYmlName
	}
	// 若 originPipelineYmlPath 已经符合生成规则，则直接返回
	ss := strutil.Split(oriYmlName, "/", true)
	if len(ss) > 3 {
		oriAppID, _ := strconv.ParseUint(ss[0], 10, 64)
		_workspace := ss[1]
		branchWithYmlName := strutil.Join(ss[2:], "/", true)
		branchPrefix := strutil.Concat(branch, "/")
		if strconv.FormatUint(oriAppID, 10) == appID &&
			_workspace == workspace &&
			strutil.HasPrefixes(branchWithYmlName, branchPrefix) &&
			len(branchWithYmlName) > len(branchPrefix) {
			return oriYmlName
		}
	}
	return fmt.Sprintf("%s/%s/%s/%s", appID, workspace, branch, oriYmlName)
}

// DecodeV1UniquePipelineYmlName 根据 GenerateV1UniquePipelineYmlName 生成规则，反解析得到 originName
func DecodeV1UniquePipelineYmlName(p *apistructs.PagePipeline, name string) string {
	prefix := fmt.Sprintf("%s/%s/%s/", p.FilterLabels[apistructs.LabelAppID], p.Extra.DiceWorkspace,
		p.FilterLabels[apistructs.LabelBranch])
	return strutil.TrimPrefixes(name, prefix)
}

// PipelineCronUpdate pipeline cron update
func (p *Pipeline) PipelineCronUpdate(req apistructs.GittarPushPayloadEvent) error {
	appID, err := strconv.ParseInt(req.ApplicationID, 10, 64)
	if err != nil {
		return err
	}
	appDto, err := p.bdl.GetApp(uint64(appID))
	if err != nil {
		return err
	}
	branch := getBranch(req.Content.Ref)

	// get diffs between two commits
	compare, err := p.bdl.GetGittarCompare(req.Content.After, req.Content.Before, appID, req.Content.Pusher.Id)
	if err != nil {
		return err
	}
	for _, v := range compare.Diff.Files {
		// is pipeline.yml rename to others,need to stop it if cron enable
		if isPipelineYmlPath(v.OldName) && !isPipelineYmlPath(v.Name) {
			cron, err := p.GetPipelineCron(int64(appDto.ProjectID), appID, v.OldName, branch)
			if err != nil {
				logrus.Errorf("fail to GetPipelineCron,err: %s,path: %s,oldPath: %s", err.Error(), v.Name, v.OldName)
				continue
			}
			if *cron.Enable {
				_, err = p.bdl.StopPipelineCron(cron.ID)
				if err != nil {
					logrus.Errorf("fail to StopPipelineCron,err: %s,path: %s,oldPath: %s", err.Error(), v.Name, v.OldName)
					continue
				}
			}
		}
		if isPipelineYmlPath(v.Name) {
			// if pipeline cron is not exist,no need to do anything
			cron, err := p.GetPipelineCron(int64(appDto.ProjectID), appID, v.OldName, branch)
			if err != nil {
				logrus.Errorf("fail to GetPipelineCron,err: %s,path: %s,oldPath: %s", err.Error(), v.Name, v.OldName)
				continue
			}

			// if type is delete,need to stop it if cron enable
			// if type is rename,need to stop it if cron enable
			if v.Type == "delete" || v.Type == "rename" {
				if *cron.Enable {
					_, err = p.bdl.StopPipelineCron(cron.ID)
					if err != nil {
						logrus.Errorf("fail to StopPipelineCron,err: %s,path: %s,oldPath: %s", err.Error(), v.Name, v.OldName)
					}
				}
				continue
			}

			// if type modified, need to update cron and stop it if cron enable and cronExpr is empty
			if v.Type == "modified" {
				// get pipeline yml file content
				searchINode := appDto.ProjectName + "/" + appDto.Name + "/blob/" + branch + "/" + v.Name
				pipelineYml, err := p.bdl.GetGittarBlobNode("/wb/"+searchINode, req.OrgID, req.Content.Pusher.Id)
				if err != nil {
					logrus.Errorf("fail to GetGittarBlobNode,err: %s,path: %s,oldPath: %s", err.Error(), v.Name, v.OldName)
					continue
				}
				// get cronExpr from pipelineYml
				cronExpr, err := getCronExpr(pipelineYml)
				if err != nil {
					logrus.Errorf("fail to getCronExpr,err: %s,path: %s,oldPath: %s", err.Error(), v.Name, v.OldName)
					continue
				}

				if err := p.bdl.UpdatePipelineCron(apistructs.PipelineCronUpdateRequest{
					ID:          cron.ID,
					PipelineYml: pipelineYml,
					CronExpr:    cronExpr,
				}); err != nil {
					logrus.Errorf("fail to UpdatePipelineCron,err: %s,path: %s,oldPath: %s", err.Error(), v.Name, v.OldName)
					continue
				}
				if *cron.Enable && cronExpr == "" {
					_, err = p.bdl.StopPipelineCron(cron.ID)
					if err != nil {
						logrus.Errorf("fail to StopPipelineCron,err: %s,path: %s,oldPath: %s", err.Error(), v.Name, v.OldName)
					}
				}
			}
		}
	}
	return nil
}

// PipelineCronUpdate pipeline cron update
func (p *Pipeline) PipelineDefinitionUpdate(req apistructs.GittarPushPayloadEvent) error {
	appID, err := strconv.ParseInt(req.ApplicationID, 10, 64)
	if err != nil {
		return err
	}
	appDto, err := p.bdl.GetApp(uint64(appID))
	if err != nil {
		return err
	}
	branch := getBranch(req.Content.Ref)

	// get diffs between two commits
	compare, err := p.bdl.GetGittarCompare(req.Content.After, req.Content.Before, appID, req.Content.Pusher.Id)
	if err != nil {
		return err
	}
	for _, v := range compare.Diff.Files {
		if isPipelineYmlPath(v.OldName) && v.OldName != v.Name {
			// to delete old pipelineDefinition
			err := p.deletePipelineDefinition(appDto, branch, v.Name)
			if err != nil {
				logrus.Errorf("deletePipelineDefinition error %v", err)
				continue
			}
		}

		if isPipelineYmlPath(v.Name) {
			// if type is rename do not care
			if v.Type == "rename" {
				continue
			}

			if v.Type == "delete" {
				err := p.deletePipelineDefinition(appDto, branch, v.Name)
				if err != nil {
					logrus.Errorf("deletePipelineDefinition error %v", err)
					continue
				}
			}

			// if type modified, need to save pipeline definition
			if v.Type == "modified" || v.Type == "add" {
				// get pipeline yml file content
				searchINode := appDto.ProjectName + "/" + appDto.Name + "/blob/" + branch + "/" + v.Name
				pipelineYml, err := p.bdl.GetGittarBlobNode("/wb/"+searchINode, req.OrgID, req.Content.Pusher.Id)
				if err != nil {
					logrus.Errorf("fail to GetGittarBlobNode,err: %s,path: %s,oldPath: %s", err.Error(), v.Name, v.OldName)
					return err
				}

				err = p.reportPipelineDefinition(appDto, branch, v.Name, pipelineYml)
				if err != nil {
					logrus.Errorf("reportPipelineDefinition error %v", err)
					continue
				}
			}
		}
	}
	return nil
}

func (p *Pipeline) reportPipelineDefinition(appDto *apistructs.ApplicationDTO, branch string, name string, pipelineYml string) error {
	var req = &sourcepb.PipelineSourceListRequest{}
	req.SourceType = apistructs.PipelineSourceDice.String()
	req.Remote = filepath.Join(appDto.OrgName, appDto.ProjectName, appDto.Name)
	req.Ref = branch
	req.Path = filepath.Dir(name)
	req.Name = strings.Replace(name, req.Path, "", 1)
	result, err := p.pipelineSource.List(context.Background(), req)
	if err != nil {
		return err
	}

	if len(result.Data) > 0 {
		pipelineSource := result.Data[0]
		var updateReq = sourcepb.PipelineSourceUpdateRequest{}
		updateReq.PipelineYml = pipelineYml
		updateReq.VersionLock = pipelineSource.VersionLock
		updateReq.PipelineSourceID = pipelineSource.ID
		_, err := p.pipelineSource.Update(context.Background(), &updateReq)
		if err != nil {
			return err
		}
	} else {
		var createReq = sourcepb.PipelineSourceCreateRequest{}
		createReq.SourceType = req.SourceType
		createReq.Remote = req.Remote
		createReq.Path = req.Path
		createReq.Name = req.Name
		createReq.Ref = req.Ref
		createReq.PipelineYml = pipelineYml
		_, err := p.pipelineSource.Create(context.Background(), &createReq)
		if err != nil {
			return err
		}
	}
	return nil
}

func (p *Pipeline) deletePipelineDefinition(appDto *apistructs.ApplicationDTO, branch string, name string) error {
	var req = &sourcepb.PipelineSourceListRequest{}
	req.SourceType = apistructs.PipelineSourceDice.String()
	req.Remote = filepath.Join(appDto.OrgName, appDto.ProjectName, appDto.Name)
	req.Ref = branch
	req.Path = filepath.Dir(name)
	req.Name = strings.Replace(name, req.Path, "", 1)
	result, err := p.pipelineSource.List(context.Background(), req)
	if err != nil {
		return err
	}

	if len(result.Data) == 0 {
		return nil
	}

	var deleteReq = &sourcepb.PipelineSourceDeleteRequest{}
	deleteReq.PipelineSourceID = result.Data[0].ID
	_, err = p.pipelineSource.Delete(context.Background(), deleteReq)
	if err != nil {
		return err
	}
	return nil
}

func GetGittarYmlNamesLabels(appID, workspace, branch, ymlName string) string {
	return fmt.Sprintf("%s/%s/%s/%s", appID, workspace, branch, ymlName)
}

func getCronExpr(pipelineYmlStr string) (string, error) {
	if pipelineYmlStr == "" {
		return "", nil
	}
	pipelineYml, err := pipelineyml.New([]byte(pipelineYmlStr))
	if err != nil {
		return "", err
	}
	return pipelineYml.Spec().Cron, nil
}

func getBranch(ref string) string {
	var branchPrefix = "refs/heads/"
	if len(ref) <= len(branchPrefix) {
		return ""
	}
	return ref[len(branchPrefix):]
}

func isPipelineYmlPath(path string) bool {
	const pipelineYmlPathPattern = `^pipeline\.yml$|^\.dice/pipelines/.+\.yml$|^\.erda/pipelines/.+\.yml$`
	matched, err := regexp.MatchString(pipelineYmlPathPattern, path)
	if err != nil {
		return false
	}
	return matched
}

// GetPipelineCron get pipeline cron
func (p *Pipeline) GetPipelineCron(projectID, appID int64, pathOld, branch string) (*apistructs.PipelineCronDTO, error) {
	workspace, err := p.getWorkSpace(projectID, branch)
	if err != nil {
		return nil, err
	}
	pipelineYmlNameOld := getPipelineYmlName(appID, workspace, branch, pathOld)
	pagingReq := apistructs.PipelineCronPagingRequest{
		AllSources: false,
		Sources:    []apistructs.PipelineSource{"dice"},
		YmlNames:   []string{pipelineYmlNameOld},
		PageSize:   1,
		PageNo:     1,
	}
	crons, err := p.bdl.PageListPipelineCrons(pagingReq)
	if err != nil {
		return nil, err
	}
	if len(crons.Data) == 0 {
		return nil, fmt.Errorf("the pipeline cron is not exist,pipelineName: %s", pipelineYmlNameOld)
	}
	return crons.Data[0], nil
}

// GetPipelineYmlName return PipelineYmlName eg: 63/TEST/develop/pipeline.yml
func getPipelineYmlName(appID int64, workspace, branch, path string) string {
	return strutil.Concat(strconv.FormatInt(appID, 10), "/", workspace, "/", branch, "/", path)
}

// GetWorkSpace return workSpace of project's workspaceConfig by given branch
func (p *Pipeline) getWorkSpace(project int64, branch string) (string, error) {
	rules, err := p.branchRuleSvc.Query(apistructs.ProjectScope, project)
	if err != nil {
		return "", err
	}
	branchRule := diceworkspace.GetValidBranchByGitReference(branch, rules)
	return branchRule.Workspace, nil
}<|MERGE_RESOLUTION|>--- conflicted
+++ resolved
@@ -48,21 +48,13 @@
 
 // Pipeline pipeline 结构体
 type Pipeline struct {
-<<<<<<< HEAD
 	bdl                *bundle.Bundle
 	branchRuleSvc      *branchrule.BranchRule
 	publisherSvc       *publisher.Publisher
 	cms                cmspb.CmsServiceServer
 	pipelineSource     sourcepb.SourceServiceServer
 	pipelineDefinition definitionpb.DefinitionServiceServer
-=======
-	bdl           *bundle.Bundle
-	branchRuleSvc *branchrule.BranchRule
-	publisherSvc  *publisher.Publisher
-	cms           cmspb.CmsServiceServer
-	ds            definition_client.Processor
 	appSvc        *application.Application
->>>>>>> 15833c4a
 }
 
 // Option Pipeline 配置选项
@@ -102,7 +94,6 @@
 	}
 }
 
-<<<<<<< HEAD
 func WithPipelineSource(source sourcepb.SourceServiceServer) Option {
 	return func(f *Pipeline) {
 		f.pipelineSource = source
@@ -112,11 +103,12 @@
 func WithPipelineDefinition(pipelineDefinition definitionpb.DefinitionServiceServer) Option {
 	return func(f *Pipeline) {
 		f.pipelineDefinition = pipelineDefinition
-=======
+	}
+}
+
 func WithAppSvc(svc *application.Application) Option {
 	return func(f *Pipeline) {
 		f.appSvc = svc
->>>>>>> 15833c4a
 	}
 }
 
