// Copyright (c) 2021 Terminus, Inc.
//
// This program is free software: you can use, redistribute, and/or modify
// it under the terms of the GNU Affero General Public License, version 3
// or later ("AGPL"), as published by the Free Software Foundation.
//
// This program is distributed in the hope that it will be useful, but WITHOUT
// ANY WARRANTY; without even the implied warranty of MERCHANTABILITY or
// FITNESS FOR A PARTICULAR PURPOSE.
//
// You should have received a copy of the GNU Affero General Public License
// along with this program. If not, see <http://www.gnu.org/licenses/>.

// Package apierrors 定义了错误列表
package apierrors

import (
	"github.com/erda-project/erda/pkg/http/httpserver/errorresp"
)

const (
	MissingRequestBody = "request body"
	MissingOrgID       = "orgID"
	MissingAssetID     = "assetID"
)

var (
	CreateAPIAsset  = err("ErrCreateAPIAsset", "创建 API 资料失败")
	GetAPIAsset     = err("ErrGetAPIAsset", "查询 API 资料失败")
	UpdateAPIAsset  = err("ErrUpdateAPIAsset", "修改 API 资料失败")
	PagingAPIAssets = err("ErrPagingAPIAssets", "分页查询 API 资料失败")
	DeleteAPIAsset  = err("ErrDeleteAPIAsset", "删除 API 资料失败")

	CreateAPIAssetVersion  = err("ErrCreateAPIAssetVersion", "创建 API 资料版本失败")
	PagingAPIAssetVersions = err("ErrPagingAPIAssetVersions", "获取 API 资料版本列表失败")
	GetAPIAssetVersion     = err("ErrGetAPIAssetVersion", "查询 API 资料版本详情失败")
	UpdateAssetVersion     = err("ErrUpdateAssetVersion", "修改 API 资料版本失败")
	DeleteAPIAssetVersion  = err("ErrDeleteAPIAssetVersion", "删除 API 资料详情失败")

	ValidateAPISpec        = err("ErrValidateAPISpec", "校验 API Spec 失败")
	GetAPIAssetVersionSpec = err("GetAPIAssetVersionSpec", "查询 API 资料版本 Spec 失败")

	ValidateAPIInstance = err("ErrValidateAPIInstance", "校验 API 实例失败")
	CreateAPIInstance   = err("ErrCreateAPIInstance", "创建 API 实例失败")
	ListAPIInstances    = err("ListAPIInstances", "查询 API 实例列表失败")

	PagingSwaggerVersion = err("ErrPagingSwaggerVersion", "查询版本树失败")

	CreateInstantiation = err("ErrCreateInstantiation", "实例化失败")
	GetInstantiations   = err("ErrGetInstantiations", "查询实例化记录失败")
	UpdateInstantiation = err("ErrUpdateInstantiation", "更新实例化记录失败")
	ListRuntimeServices = err("ErrListRuntimeServices", "列举应用下 Runtime Service 失败")

	DownloadSpecText = err("ErrDownloadSpecText", "下载 Swagger 文本失败")

	CreateClient       = err("ErrCreateClient", "创建客户端失败")
	ListClients        = err("ErrGetClients", "查询客户端失败")
	GetClient          = err("ErrGetClient", "查询客户端详情")
	ListSwaggerClients = err("ErrListSwaggerClients", "查询 SwaggerVersion 下的客户端列表失败")
	UpdateClient       = err("ErrUpdateClient", "修改客户端失败")
	DeleteClient       = err("ErrDeleteClient", "删除客户端失败")

	CreateContract      = err("ErrCreateContract", "创建合约失败")
	ListContracts       = err("ErrListContracts", "查询合约列表失败")
	GetContract         = err("ErrGetContract", "查询合约详情失败")
	ListContractRecords = err("ErrGetContractRecords", "查询合约操作记录失败")
	UpdateContract      = err("ErrUpdateContract", "更新合约失败")
	DeleteContract      = err("ErrDeleteContract", "删除调用申请记录失败")

	CreateAccess = err("ErrCreateAccess", "创建访问管理条目失败")
	ListAccess   = err("ErrListAccess", "查询访问管理列表失败")
	GetAccess    = err("ErrGetAccess", "查询访问管理条目失败")
	DeleteAccess = err("ErrDeleteAccess", "删除访问管理条目失败")
	UpdateAccess = err("ErrUpdateAccess", "更新访问管理条目失败")

	ListAPIGateways = err("ErrListAPIGateways", "获取 API Gateway 列表失败")

	AttemptExecuteAPITest = err("ErrAttemptExecuteAPITTest", "执行接口测试失败")

	ListSLAs  = err("ErrListSLAs", "查询 SLA 列表失败")
	CreateSLA = err("ErrCreateSLAs", "创建 SLA 失败")
	GetSLA    = err("ErrGetSLA", "查询 SLA 失败")
	DeleteSLA = err("ErrDeleteSLA", "删除 SLA 失败")
	UpdateSLA = err("ErrUpdateSLA", "修改 SLA 失败")

	CreateNode        = err("ErrCreateNode", "创建节点失败")
	DeleteNode        = err("ErrDeleteNode", "删除节点失败")
	UpdateNode        = err("ErrUpdateNode", "更新节点失败")
	MoveNode          = err("ErrMoveNode", "移动节点失败")
	CopyNode          = err("ErrCopyNode", "复制节点失败")
	ListChildrenNodes = err("ErrListChildrenNodes", "列举子节点失败")
	GetNodeDetail     = err("ErrGetNodeDetail", "查询节点详情失败")
	GetNodeInfo       = err("ErrGetNodeInfo", "查询 Gittar 节点信息失败")

	WsUpgrade = err("ErrWsUpgrade", "建立连接失败")

	ListSchemas = err("ErrListSchemas", "查询 schema 列表失败")

	SearchOperations = err("ErrSearchOperations", "搜索失败")
	GetOperation     = err("GetOperation", "查询接口详情失败")

	// ErrReleaseCallback 回调函数错误信息
	ErrReleaseCallback    = err("ErrReleaseCallback", "release gittar hook回调失败")
	ErrRepoMrCallback     = err("ErrRepoMrCallback", "repo mr hook回调失败")
	ErrRepoBranchCallback = err("ErrRepoBranchCallback", "repo branch hook回调失败")
	ErrIssueCallback      = err("ErrIssueCallback", "issue callback hook 回调失败")

	ErrDealCDPCallback = err("ErrDealCDPCallback", "cdp hook回调失败")

	ErrGetCICDTaskLog      = err("ErrGetCICDTaskLog", "查询 CICD 任务日志失败")
	ErrDownloadCICDTaskLog = err("ErrDownloadCICDTaskLog", "下载 CICD 任务日志失败")

	ErrCheckPermission = err("ErrCheckPermission", "权限校验失败")

	ErrGetUser    = err("ErrGetUser", "获取用户信息失败，请登录")
	ErrGetApp     = err("ErrGetApp", "获取应用信息失败")
	ErrGetProject = err("ErrGetProject", "获取项目失败")

	ErrCreatePipeline         = err("ErrCreatePipeline", "创建流水线失败")
	ErrListPipeline           = err("ErrListPipeline", "获取流水线列表失败")
	ErrListPipelineYml        = err("ErrListPipelineYml", "获取流水线配置列表失败")
	ErrListInvokedCombos      = err("ErrListInvokedCombos", "获取流水线侧边栏信息失败")
	ErrFetchPipelineByAppInfo = err("ErrFetchPipelineByAppInfo", "获取流水线信息失败")
	ErrGetPipeline            = err("ErrGetPipeline", "获取流水线失败")
	ErrGetPipelineBranchRule  = err("ErrGetPipeline", "获取流水线对应分支规则失败")
	ErrOperatePipeline        = err("ErrOperatePipeline", "操作流水线失败")
	ErrRunPipeline            = err("ErrRunPipeline", "启动流水线失败")
	ErrCancelPipeline         = err("ErrCancelPipeline", "取消流水线失败")
	ErrRerunFailedPipeline    = err("ErrRerunFailedPipeline", "重试失败节点失败")
	ErrRerunPipeline          = err("ErrRerunPipeline", "重试全流程失败")
	ErrCreateCheckRun         = err("ErrCreateCheckRun", "创建流水线失败")

	ErrFetchConfigNamespace  = err("ErrFetchConfigNamespace", "获取私有配置命名空间失败")
	ErrMakeConfigNamespace   = err("ErrMakeConfigNamespace", "创建私有配置命名空间失败")
	ErrGetBranchWorkspaceMap = err("ErrGetBranchWorkspaceMap", "获取分支与环境映射关系失败")
	ErrGetGittarTag          = err("ErrGetGittarTag", "获取Tag信息失败")
	ErrGetGittarBranch       = err("ErrGetGittarBranch", "获取Branch信息失败")
	ErrGetGittarCommit       = err("ErrGetGittarCommit", "获取Commit信息失败")
	ErrGetGittarRepoFile     = err("ErrGetGittarRepoFile", "获取仓库文件失败")

	ErrCreatePipelineCron = err("ErrCreatePipelineCron", "创建流水线定时配置失败")
	ErrPagingPipelineCron = err("ErrPagingPipelineCron", "分页获取流水线定时配置失败")
	ErrStartPipelineCron  = err("ErrStartPipelineCron", "启动定时流水线失败")
	ErrStopPipelineCron   = err("ErrStopPipelineCron", "停止定时流水线失败")
	ErrDeletePipelineCron = err("ErrDeletePipelineCron", "删除流水线定时配置失败")

	ErrAddEnvConfig          = err("ErrAddEnvConfig", "添加环境变量配置失败")
	ErrUpdateEnvConfig       = err("ErrUpdateEnvConfig", "更新环境变量配置失败")
	ErrDeleteEnvConfig       = err("ErrDeleteEnvConfig", "删除环境变量配置失败")
	ErrGetEnvConfig          = err("ErrGetEnvConfig", "获取环境变量配置失败")
	ErrGetNamespaceEnvConfig = err("ErrGetNamespaceEnvConfig", "获取指定namespace环境变量配置失败")

	ErrDeletePipelineCmsNs              = err("ErrDeletePipelineCmsNs", "删除流水线配置管理命名空间失败")
	ErrCreateOrUpdatePipelineCmsConfigs = err("ErrUpdatePipelineCmsConfigs", "创建或更新流水线配置管理配置失败")
	ErrDeletePipelineCmsConfigs         = err("ErrDeletePipelineCmsConfigs", "删除流水线配置管理配置失败")
	ErrGetPipelineCmsConfigs            = err("ErrGetPipelineCmsConfigs", "查询流水线配置管理配置失败")

	ErrGetSnippetYaml = err("ErrGetSnippetYaml", "获取 snippet yml 失败")

	ErrCreateGittarFileTreeNode        = err("ErrCreateGittarFileTreeNode", "创建应用目录树节点失败")
	ErrDeleteGittarFileTreeNode        = err("ErrDeleteGittarFileTreeNode", "删除应用目录树节点失败")
	ErrUpdateGittarSetBasicInfo        = err("ErrUpdateGittarSetBasicInfo", "更新应用目录树节点基础信息失败")
	ErrMoveGittarFileTreeNode          = err("ErrMoveGittarFileTreeNode", "移动应用目录树节点失败")
	ErrCopyGittarFileTreeNode          = err("ErrCopyGittarFileTreeNode", "复制应用目录树节点失败")
	ErrGetGittarFileTreeNode           = err("ErrGetGittarFileTreeNode", "查询应用目录树节点详情失败")
	ErrListGittarFileTreeNodes         = err("ErrListGittarFileTreeNodes", "查询应用目录树节点列表失败")
	ErrListGittarFileTreeNodeHistory   = err("ErrListGittarFileTreeNodeHistory", "查询应用目录树节点历史列表失败")
	ErrFuzzySearchGittarFileTreeNodes  = err("ErrFuzzySearchGittarFileTreeNodes", "模糊搜索应用目录树节点失败")
	ErrSaveGittarFileTreeNodePipeline  = err("ErrSaveGittarFileTreeNodePipeline", "保存应用流水线失败")
	ErrFindGittarFileTreeNodeAncestors = err("ErrFindGittarFileTreeNodeAncestors", "应用目录树节点寻祖失败")

	ErrDoGittarWebHookCallback = err("ErrDoGittarWebHookCallback", "处理 Gittar WebHook 回调失败")
	ErrDoGitMrCreateCallback   = err("ErrDoGitMrCreateCallback", "处理 Gittar MR 创建 Webhook 失败")
	ErrDoTestCallback          = err("ErrDoTestCallback", "测试回调失败")

	ErrPagingTestRecords = err("ErrPagingTestRecords", "测试记录分页查询失败")
	ErrGetTestRecord     = err("ErrGetTestRecord", "查询测试记录详情失败")

	ErrCreateAPITestEnv = err("ErrCreateAPITestEnv", "创建接口测试环境失败")
	ErrUpdateAPITestEnv = err("ErrUpdateAPITestEnv", "更新接口测试环境失败")
	ErrGetAPITestEnv    = err("ErrGetAPITestEnv", "查询接口测试环境失败")
	ErrListAPITestEnvs  = err("ErrListAPITestEnvs", "查询接口测试环境列表失败")
	ErrDeleteAPITestEnv = err("ErrDeleteAPITestEnv", "删除接口测试环境失败")

	ErrCreateAPITest         = err("ErrCreateAPITest", "创建接口测试失败")
	ErrUpdateAPITest         = err("ErrUpdateAPITest", "更新接口测试失败")
	ErrGetAPITest            = err("ErrGetAPITest", "查询接口测试失败")
	ErrListAPITests          = err("ErrListAPITests", "查询接口测试列表失败")
	ErrDeleteAPITest         = err("ErrDeleteAPITest", "删除接口测试失败")
	ErrExecuteAPITest        = err("ErrExecuteAPITest", "执行接口测试失败")
	ErrAttemptExecuteAPITest = err("ErrAttemptExecuteAPITest", "尝试执行接口测试失败")
	ErrCancelAPITests        = err("ErrCancelAPITests", "取消执行测试计划失败")
	ErrGetStatisticResults   = err("ErrGetStatisticResults", "查询 API 测试结果统计失败")

	ErrGetPipelineDetail = err("ErrGetPipelineDetail", "查询流水线详情失败")
	ErrGetPipelineLog    = err("ErrGetPipelineLog", "查询流水线日志失败")

	ErrStoreSonarIssue = err("ErrStoreSonarIssue", "保存 Sonar 分析结果失败")
	ErrGetSonarIssue   = err("ErrGetSonarIssue", "查询 Sonar 分析结果失败")

	ErrPagingTestCases                   = err("ErrPagingTestCases", "分页查询测试用例失败")
	ErrListTestCases                     = err("ErrListTestCases", "获取测试用例列表失败")
	ErrGetTestCase                       = err("ErrGetTestCase", "获取指定测试用例失败")
	ErrCreateTestCase                    = err("ErrCreateTestCase", "创建测试用例失败")
	ErrBatchCreateTestCases              = err("ErrBatchCreateTestCases", "批量创建测试用例失败")
	ErrUpdateTestCase                    = err("ErrUpdateTestCase", "更新测试用例失败")
	ErrBatchUpdateTestCases              = err("ErrBatchUpdateTestCases", "批量更新测试用例失败")
	ErrBatchCopyTestCases                = err("ErrBatchCopyTestCases", "批量复制测试用例失败")
	ErrDeleteTestCase                    = err("ErrDeleteTestCase", "删除测试用例失败")
	ErrExportTestCases                   = err("ErrExportTestCases", "导出测试用例失败")
	ErrImportTestCases                   = err("ErrImportTestCases", "导入测试用例失败")
	ErrInvalidTestCaseExcelFormat        = err("ErrInvalidTestCaseExcelFormat", "文件格式不正确，请对比 Excel 导入模板")
	ErrGetApiTestInfo                    = err("ErrErrGetApiTestInfo", "查询接口测试信息失败")
	ErrBatchCleanTestCasesFromRecycleBin = err("ErrBatchCleanTestCasesFromRecycleBin", "从回收站批量删除测试用例失败")
	ErrExportTestPlanCaseRels            = err("ErrExportTestPlanCaseRels", "导出测试计划下的测试用例失败")
	ErrGenerateTestPlanReport            = err("ErrGenerateTestPlanReport", "生成测试计划报告失败")
	ErrExecuteTestPlanReport             = err("ErrExecuteTestPlanReport", "执行测试计划失败")
	ErrCancelTestPlanReport              = err("ErrCancelTestPlanReport", "取消执行测试计划失败")

	ErrListTestSets                 = err("ErrListTestSets", "获取测试集列表失败")
	ErrCreateTestSet                = err("ErrCreateTestSet", "创建测试集失败")
	ErrUpdateTestSet                = err("ErrUpdateTestSet", "更新测试集失败")
	ErrDeleteTestSet                = err("ErrDeleteTestSet", "删除测试集失败")
	ErrCopyTestSet                  = err("ErrCopyTestSet", "复制测试集失败")
	ErrGetTestSet                   = err("ErrGetTestSet", "获取指定测试集失败")
	ErrRecycleTestSet               = err("ErrRecycleTestSet", "回收测试集失败")
	ErrCleanTestSetFromRecycleBin   = err("ErrCleanTestSetFromRecycleBin", "从回收站彻底删除测试集失败")
	ErrRecoverTestSetFromRecycleBin = err("ErrRecoverTestSetFromRecycleBin", "从回收站恢复测试集失败")

	ErrCreateTestPlan                     = err("ErrCreateTestPlan", "创建测试计划失败")
	ErrUpdateTestPlan                     = err("ErrUpdateTestPlan", "更新测试计划失败")
	ErrDeleteTestPlan                     = err("ErrDeleteTestPlan", "删除测试计划失败")
	ErrGetTestPlan                        = err("ErrGetTestPlan", "获取测试计划详情失败")
	ErrAddTestPlanStep                    = err("ErrAddTestPlanStep", "添加测试计划步骤失败")
	ErrDeleteTestPlanStep                 = err("ErrDeleteTestPlanStep", "删除测试计划步骤失败")
	ErrUpdateTestPlanStep                 = err("ErrUpdateTestPlanStep", "更新测试计划步骤失败")
	ErrCreateTestPlanMember               = err("ErrCreateTestPlanMember", "测试计划关联成员失败")
	ErrUpdateTestPlanMember               = err("ErrUpdateTestPlanMember", "测试计划更新成员失败")
	ErrListTestPlanMembers                = err("ErrListTestPlanMembers", "查询测试计划关联成员列表失败")
	ErrPagingTestPlans                    = err("ErrPagingTestPlans", "分页查询测试计划失败")
	ErrPagingTestPlanCaseRels             = err("ErrPagingTestPlanCaseRels", "获取测试计划内测试用例列表失败")
	ErrTestPlanExecuteAPITest             = err("ErrTestPlanExecuteAPITest", "执行测试计划接口测试失败")
	ErrTestPlanCancelAPITest              = err("ErrTestPlanCancelAPITest", "取消测试计划接口测试失败")
	ErrCreateTestPlanCaseRel              = err("ErrCreateTestPlanCaseRel", "引用测试用例失败")
	ErrBatchUpdateTestPlanCaseRels        = err("ErrBatchUpdateTestPlanCaseRels", "批量更新测试用例引用失败")
	ErrRemoveTestPlanCaseRelIssueRelation = err("ErrRemoveTestPlanCaseRelIssueRelation", "解除测试计划用例与缺陷关联关系失败")
	ErrAddTestPlanCaseRelIssueRelation    = err("ErrAddTestPlanCaseRelIssueRelation", "新增测试计划用例与缺陷关联关系失败")
	ErrDeleteTestPlanUsecaseRel           = err("ErrDeleteTestPlanUsecaseRel", "删除测试用例引用失败")
	ErrGetTestPlanCaseRel                 = err("ErrGetTestPlanCaseRel", "查询测试计划引用失败")
	ErrUpdateTestPlanCaseRel              = err("ErrUpdateTestPlanCaseRel", "更新测试计划引用失败")
	ErrListTestPlanTestSets               = err("ErrListTestPlanTestSets", "获取测试计划下的测试集列表失败")

	ErrCreateIssueRelation         = err("ErrCreateIssueRelation", "添加关联事件失败")
	ErrGetIssueRelations           = err("ErrGetIssueRelations", "查看关联事件失败")
	ErrDeleteIssueRelation         = err("ErrDeleteIssueRelation", "删除关联事件失败")
	ErrBatchCreateIssueTestCaseRel = err("ErrBatchCreateIssueTestCaseRel", "事件批量关联测试计划用例失败")
	ErrDeleteIssueTestCaseRel      = err("ErrDeleteIssueTestCaseRel", "事件取消关联测试计划用例失败")
	ErrListIssueTestCaseRels       = err("ErrListIssueTestCaseRels", "查询事件用例关联列表失败")

	ErrCreateAutoTestFileTreeNode        = err("ErrCreateAutoTestFileTreeNode", "创建自动化测试目录树节点失败")
	ErrDeleteAutoTestFileTreeNode        = err("ErrDeleteAutoTestFileTreeNode", "删除自动化测试目录树节点失败")
	ErrUpdateAutoTestSetBasicInfo        = err("ErrUpdateAutoTestSetBasicInfo", "更新自动化测试目录树节点基础信息失败")
	ErrMoveAutoTestFileTreeNode          = err("ErrMoveAutoTestFileTreeNode", "移动自动化测试目录树节点失败")
	ErrCopyAutoTestFileTreeNode          = err("ErrCopyAutoTestFileTreeNode", "复制自动化测试目录树节点失败")
	ErrGetAutoTestFileTreeNode           = err("ErrGetAutoTestFileTreeNode", "查询自动化测试目录树节点详情失败")
	ErrListAutoTestFileTreeNodes         = err("ErrListAutoTestFileTreeNodes", "查询自动化测试目录树节点列表失败")
	ErrListAutoTestFileTreeNodeHistory   = err("ErrListAutoTestFileTreeNodeHistory", "查询自动化测试目录树节点历史列表失败")
	ErrFuzzySearchAutoTestFileTreeNodes  = err("ErrFuzzySearchAutoTestFileTreeNodes", "模糊搜索自动化测试目录树节点失败")
	ErrQueryPipelineSnippetYaml          = err("ErrQueryPipelineSnippetYaml", "查询自动化测试用例流水线文件失败")
	ErrSaveAutoTestFileTreeNodePipeline  = err("ErrSaveAutoTestFileTreeNodePipeline", "保存自动化测试用例流水线失败")
	ErrFindAutoTestFileTreeNodeAncestors = err("ErrFindAutoTestFileTreeNodeAncestors", "自动化测试目录树节点寻祖失败")
	ErrCreateAutoTestGlobalConfig        = err("ErrCreateAutoTestGlobalConfig", "创建自动化测试全局配置失败")
	ErrUpdateAutoTestGlobalConfig        = err("ErrUpdateAutoTestGlobalConfig", "更新自动化测试全局配置失败")
	ErrDeleteAutoTestGlobalConfig        = err("ErrDeleteAutoTestGlobalConfig", "删除自动化测试全局配置失败")
	ErrListAutoTestGlobalConfigs         = err("ErrListAutoTestGlobalConfigs", "查询自动化测试全局配置列表失败")

	ErrCreateAutoTestSpace = err("ErrCreateAutoTestSpace", "创建自动化测试空间失败")
	ErrUpdateAutoTestSpace = err("ErrUpdateAutoTestSpace", "更新自动化测试空间失败")
	ErrDeleteAutoTestSpace = err("ErrDeleteAutoTestSpace", "删除自动化测试空间失败")
	ErrCopyAutoTestSpace   = err("ErrCopyAutoTestSpace", "复制自动化测试空间失败")
	ErrGetAutoTestSpace    = err("ErrGetAutoTestSpace", "获取自动化测试空间失败")
	ErrListAutoTestSpace   = err("ErrListAutoTestSpace", "获取自动化测试空间列表失败")
	ErrExportAutoTestSpace = err("ErrExportAutoTestSpace", "导出自动化测试空间失败")
	ErrImportAutoTestSpace = err("ErrImportAutoTestSpace", "导入自动化测试空间失败")

	ErrCreateAutoTestScene      = err("ErrCreateAutoTestScene", "创建自动化测试场景失败")
	ErrUpdateAutoTestScene      = err("ErrUpdateAutoTestScene", "更新自动化测试场景失败")
	ErrDeleteAutoTestScene      = err("ErrDeleteAutoTestScene", "删除自动化测试场景失败")
	ErrGetAutoTestScene         = err("ErrGetAutoTestScene", "获取自动化测试场景失败")
	ErrListAutoTestScene        = err("ErrListAutoTestScene", "获取自动化测试场景列表失败")
	ErrExecuteAutoTestScene     = err("ErrExecuteAutoTestScene", "执行自动化测试场景失败")
	ErrExecuteAutoTestSceneStep = err("ErrExecuteAutoTestSceneStep", "执行自动化测试场景步骤失败")
	ErrCancelAutoTestScene      = err("ErrCancelAutoTestScene", "取消执行自动化测试场景失败")
	ErrMoveAutoTestScene        = err("ErrMoveAutoTestScene", "拖动自动化测试场景失败")
	ErrCopyAutoTestScene        = err("ErrCopyAutoTestScene", "复制自动化测试场景失败")

	ErrCreateAutoTestSceneInput = err("ErrCreateAutoTestSceneInput", "创建自动化测试场景入参失败")
	ErrUpdateAutoTestSceneInput = err("ErrUpdateAutoTestSceneInput", "更新自动化测试场景入参失败")
	ErrDeleteAutoTestSceneInput = err("ErrDeleteAutoTestSceneInput", "删除自动化测试场景入参失败")
	ErrListAutoTestSceneInput   = err("ErrListAutoTestSceneInput", "获取自动化测试场景入参列表失败")

	ErrCreateAutoTestSceneOutput = err("ErrCreateAutoTestSceneOutput", "创建自动化测试场景出参失败")
	ErrUpdateAutoTestSceneOutput = err("ErrUpdateAutoTestSceneOutput", "更新自动化测试场景出参失败")
	ErrDeleteAutoTestSceneOutput = err("ErrDeleteAutoTestSceneOutput", "删除自动化测试场景出参失败")
	ErrListAutoTestSceneOutput   = err("ErrListAutoTestSceneOutput", "获取自动化测试场景出参列表失败")

	ErrCreateAutoTestSceneStep     = err("ErrCreateAutoTestSceneStep", "创建自动化测试场景步骤失败")
	ErrUpdateAutoTestSceneStep     = err("ErrUpdateAutoTestSceneStep", "更新自动化测试场景步骤失败")
	ErrDeleteAutoTestSceneStep     = err("ErrDeleteAutoTestSceneStep", "删除自动化测试场景步骤失败")
	ErrListAutoTestSceneStep       = err("ErrListAutoTestSceneStep", "获取自动化测试场景步骤失败")
	ErrListAutoTestSceneStepOutPut = err("ErrListAutoTestSceneStepOutPut", "获取自动化测试场景步骤出参失败")

	ErrPagingSonarMetricRules          = err("ErrPagingSonarMetricRules", "分页查询指标规则失败")
	ErrQuerySonarMetricRules           = err("ErrQuerySonarMetricRules", "查询指标规则失败")
	ErrBatchCreateSonarMetricRules     = err("ErrBatchCreateSonarMetricRules", "批量创建指标规则失败")
	ErrUpdateSonarMetricRules          = err("ErrUpdateSonarMetricRules", "更新指标规则失败")
	ErrDeleteSonarMetricRules          = err("ErrDeleteSonarMetricRules", "删除指标规则失败")
	ErrQuerySonarMetricRuleDefinitions = err("ErrQuerySonarMetricRuleDefinitions", "查询未添加的指标规则失败")

	ErrCreateAutoTestSceneSet = err("ErrCreateAutoTestSceneSet", "创建自动化测试场景集失败")
	ErrUpdateAutoTestSceneSet = err("ErrUpdateAutoTestSceneSet", "更新自动化测试场景集失败")
	ErrDeleteAutoTestSceneSet = err("ErrDeleteAutoTestSceneSet", "删除自动化测试场景集失败")
	ErrGetAutoTestSceneSet    = err("ErrGetAutoTestSceneSet", "获取自动化测试场景集失败")
	ErrListAutoTestSceneSet   = err("ErrListAutoTestSceneSet", "获取自动化测试场景集列表失败")
	ErrDragAutoTestSceneSet   = err("ErrDragAutoTestSceneSet", "拖动自动化测试场景集失败")

<<<<<<< HEAD
	ErrCreateTicket = err("ErrCreateTicket", "创建工单失败")
	ErrUpdateTicket = err("ErrUpdateTicket", "更新工单失败")
	ErrDeleteTicket = err("ErrDeleteTicket", "删除工单失败")
	ErrCloseTicket  = err("ErrCloseTicket", "关闭工单失败")
	ErrReopenTicket = err("ErrReopenTicket", "重新打开工单失败")
	ErrListTicket   = err("ErrListTicket", "获取工单列表失败")
	ErrGetTicket    = err("ErrGetTicket", "获取工单失败")

	ErrCreateComment = err("ErrCreateComment", "创建评论失败")
	ErrUpdateComment = err("ErrUpdateComment", "更新评论失败")
	ErrListComment   = err("ErrListComment", "获取评论列表失败")

	ErrQueryBranchRule       = err("ErrQueryBranchRule", "查询分支规则失败")
	ErrCreateBranchRule      = err("ErrCreateBranchRule", "创建分支规则失败")
	ErrUpdateBranchRule      = err("ErrUpdateBranchRule", "更新分支规则失败")
	ErrDeleteBranchRule      = err("ErrDeleteBranchRule", "删除分支规则失败")
	ErrFillProjectBranchRule = err("ErrFillProjectBranchRule", "填充项目分支规则失败")

	ErrCreateNamespace         = err("ErrCreateNamespace", "创建namespace失败")
	ErrDeleteNamespace         = err("ErrDeleteNamespace", "删除namespace失败")
	ErrDeleteNamespaceRelation = err("ErrDeleteNamespaceRelation", "删除namespace关联关系失败")
	ErrCreateNamespaceRelation = err("ErrCreateNamespaceRelation", "删除namespace关联关系失败")

	ErrImportEnvConfig             = err("ErrImportEnvConfig", "导入环境变量配置失败")
	ErrExportEnvConfig             = err("ErrExportEnvConfig", "导出环境变量配置失败")
	ErrGetMultiNamespaceEnvConfigs = err("ErrGetMultiNamespaceEnvConfigs", "获取多个namespace环境变量配置失败")
	ErrGetDeployEnvConfig          = err("ErrGetDeployEnvConfig", "获取部署环境变量配置失败")

	ErrCreateIssue                   = err("ErrCreateIssue", "创建 issue 失败")
	ErrPagingIssues                  = err("ErrPagingIssues", "分页查询 issue 失败")
	ErrUpdateIssue                   = err("ErrUpdateIssue", "更新 issue 失败")
	ErrDeleteIssue                   = err("ErrDeleteIssue", "删除 issue 失败")
	ErrBatchUpdateIssue              = err("ErrBatchUpdateIssue", "批量更新 issue 失败")
	ErrUpdateIssueState              = err("ErrUpdateIssueState", "更新 issue 状态失败")
	ErrGetIssue                      = err("ErrGetIssue", "查询 issue 失败")
	ErrSubscribeIssue                = err("ErrSubscribeIssue", "订阅 issue 失败")
	ErrExportExcelIssue              = err("ErrExportExcelIssue", "导出 issue 失败")
	ErrImportExcelIssue              = err("ErrImportExcelIssue", "导入 issue 失败")
	ErrGetIssueManHourSum            = err("ErrGetIssueManHourSum", "查询任务总和失败")
	ErrGetIssueBugPercentage         = err("ErrGetIssueBugPercentage", "查询缺陷率失败")
	ErrGetIssueBugStatusPercentage   = err("ErrGetIssueBugStatusPercentage", "查询缺陷状态失败")
	ErrGetIssueBugSeverityPercentage = err("ErrGetIssueBugSeverityPercentage", "查询缺陷等级失败")

	ErrCreateIssueProperty      = err("ErrCreateIssueProperty", "创建事项字段失败")
	ErrUpdateIssueProperty      = err("ErrUpdateIssueProperty", "更新事项字段失败")
	ErrDeleteIssueProperty      = err("ErrDeleteIssueProperty", "删除事项字段失败")
	ErrGetIssueProperty         = err("ErrGetIssueProperty", "查询事项字段失败")
	ErrCreateIssuePropertyValue = err("ErrCreateIssuePropertyValue ", "创建事项字段枚举值失败")
	ErrDeleteIssuePropertyValue = err("ErrDeleteIssuePropertyValue ", "删除事项字段枚举值失败")

	ErrGetIssueStateRelation    = err("ErrGetIssueStateRelation", "事件获取状态关联失败")
	ErrUpdateIssueStateRelation = err("ErrUpdateIssueStateRelation", "事件修改状态关联失败")
	ErrCreateIssueState         = err("ErrCreateIssueState", "创建工作流状态失败")
	ErrDeleteIssueState         = err("ErrDeleteIssueState", "删除工作流状态失败")
	ErrGetIssueState            = err("ErrGetIssueState", "获取工作流状态失败")

	ErrCreateIssuePanel = err("ErrCreateIssuePanel", "创建自定义面板失败")
	ErrUpdateIssuePanel = err("ErrUpdateIssuePanel", "更新自定义面板失败")
	ErrDeleteIssuePanel = err("ErrDeleteIssuePanel", "删除自定义面板失败")
	ErrGetIssuePanel    = err("ErrGetIssuePanel", "查询自定义面板失败")

	ErrCreateIssueStream = err("ErrCreateIssueStream", "创建活动记录列表失败")
	ErrPagingIssueStream = err("ErrPagingIssueStream", "分页查询活动记录失败")
	ErrListIssueStream   = err("ErrListIssueStream", "获取活动记录列表失败")

	ErrGetIteration           = err("ErrGetIteration", "查询迭代失败")
	ErrCreateIteration        = err("ErrCreateIteration", "创建迭代失败")
	ErrUpdateIteration        = err("ErrUpdateIteration", "更新迭代失败")
	ErrDeleteIteration        = err("ErrDeleteIteration", "删除迭代失败")
	ErrPagingIterations       = err("ErrPagingIterations", "分页查询迭代失败")
	ErrCreateCertificate      = err("ErrCreateCertificate", "创建证书失败")
	ErrUpdateCertificate      = err("ErrUpdateCertificate", "更新证书失败")
	ErrDeleteCertificate      = err("ErrDeleteCertificate", "删除证书失败")
	ErrGetCertificate         = err("ErrGetCertificate", "获取证书失败")
	ErrListCertificate        = err("ErrListCertificate", "获取证书列表失败")
	ErrQuoteCertificate       = err("ErrQuoteCertificate", "应用引用证书失败")
	ErrCancelQuoteCertificate = err("ErrCancelQuoteCertificate", "取消引用证书失败")
	ErrListQuoteCertificate   = err("ErrListQuoteCertificate", "获取应用的证书列表失败")
	ErrPushCertificateConfigs = err("ErrPushCertificateConfigs", "推送证书配置到配置管理失败")

	ErrUploadFile          = err("ErrUploadFile", "上传文件失败")
	ErrUploadFileEncrypt   = err("ErrUploadFileEncrypt", "加密上传文件失败")
	ErrUploadTooLargeFile  = err("ErrUploadTooLargeFile", "上传的文件超过限制大小")
	ErrDownloadFile        = err("ErrDownloadFile", "下载文件失败")
	ErrDownloadFileDecrypt = err("ErrDownloadFileDecrypt", "解密下载文件失败")
	ErrCleanExpiredFile    = err("ErrCleanExpiredFile", "清理过期文件失败")
	ErrDeleteFile          = err("ErrDeleteFile", "删除文件失败")
	ErrBackup              = err("ErrBackup", "备份失败")
	ErrInvalidRef          = err("ErrInvalidRef", "invalid ref")
	ErrUploadImage         = err("ErrUploadImage", "上传图片失败")

	ErrGetWorkBenchData = err("ErrGetWorkBenchData", "failed to query workbench data")

	ErrGetNexusUserRecord    = err("ErrGetNexusUserRecord", "查询 nexus user 失败")
	ErrEnsureNexusRepoRecord = err("ErrEnsureNexusRepoRecord", "保存 nexus repo 记录失败")
	ErrEnsureNexusUserRecord = err("ErrEnsureNexusUserRecord", "保存 nexus user 记录失败")
	ErrListNexusRepos        = err("ErrListNexusRepos", "查询 nexus repo 列表失败")
	ErrListNexusUsers        = err("ErrListNexusUsers", "查询 nexus user 列表失败")
	ErrGetNexusRepoRecord    = err("ErrGetNexusRepoRecord", "查询 nexus repo 失败")
	ErrEncryptPassword       = err("ErrEncryptPassword", "密码加密失败")

	ErrEnsurePhysicsNexusRepo          = err("ErrEnsurePhysicsNexusRepo", "保存 nexus 物理 repo 失败")
	ErrGetPhysicsNexusRepo             = err("ErrGetPhysicsNexusRepo", "查询 nexus 物理 repo 失败")
	ErrHandleNexusDockerRepo           = err("ErrHandleNexusDockerRepo", "处理 nexus docker repo 失败")
	ErrSyncConfigToPipelineCM          = err("ErrSyncConfigToPipelineCM", "同步配置至 pipeline 配置管理失败")
	ErrGetPhysicsNexusUser             = err("ErrGetPhysicsNexusUser", "查询 nexus 物理 user 失败")
	ErrGetNexusDockerCredentialByImage = err("ErrGetNexusDockerCredentialByImage", "根据镜像获取 docker 认证信息失败")
	ErrGetOrgNexus                     = err("ErrGetOrgNexus", "获取企业级别 nexus 配置失败")
	ErrShowOrgNexusPassword            = err("ErrShowOrgNexusPassword", "查询企业 nexus 密码失败")

	ErrCreateLibReference      = err("ErrCreateLibReference", "创建库引用失败")
	ErrDeleteLibReference      = err("ErrDeleteLibReference", "删除库引用失败")
	ErrListLibReference        = err("ErrListLibReference", "获取库引用列表失败")
	ErrListLibReferenceVersion = err("ErrListLibReferenceVersion", "获取库引用版本列表失败")

	ErrCreateOrg          = err("ErrCreateOrg", "创建企业失败")
	ErrUpdateOrg          = err("ErrUpdateOrg", "更新企业失败")
	ErrGetOrg             = err("ErrGetOrg", "获取企业失败")
	ErrDeleteOrg          = err("ErrDeleteOrg", "删除企业失败")
	ErrListOrg            = err("ErrListOrg", "获取企业列表失败")
	ErrListPublicOrg      = err("ErrListPublicOrg", "获取公开企业列表失败")
	ErrCreateOrgPublisher = err("ErrCreateOrgPublisher", "创建企业发布商")

	ErrCreateProject = err("ErrCreateProject", "创建项目失败")
	ErrDeleteProject = err("ErrDeleteProject", "删除项目失败")
	ErrListProject   = err("ErrListProject", "获取项目列表失败")

	ErrCreateApplication = err("ErrCreateApplication", "创建应用失败")
	ErrDeleteApplication = err("ErrDeleteApplication", "删除应用失败")

	ErrApprovalStatusChanged     = err("ErrApprovalStatusChanged", "审批流状态变更通知失败")
	ErrListFileTreeNodes         = err("ErrListFileTreeNodes", "查询目录树节点列表失败")
	ErrGetFileTreeNode           = err("ErrGetFileTreeNode", "查询目录树节点详情失败")
	ErrFuzzySearchFileTreeNodes  = err("ErrFuzzySearchFileTreeNodes", "模糊搜索目录树节点失败")
	ErrCreateFileTreeNode        = err("ErrCreateFileTreeNode", "创建目录树节点失败")
	ErrDeleteFileTreeNode        = err("ErrDeleteFileTreeNode", "删除目录树节点失败")
	ErrFindFileTreeNodeAncestors = err("ErrFindFileTreeNodeAncestors", "目录树节点寻祖失败")
=======
	ErrGetFileRecord    = err("ErrGetFileRecord", "获取文件记录失败")
	ErrCreateFileRecord = err("ErrCreateAutoTestSceneSet", "创建文件记录失败")
	ErrUpdateFileRecord = err("ErrUpdateAutoTestSceneSet", "更新文件记录失败")
	ErrListFileRecord   = err("ErrListAutoTestSceneSet", "获取文件记录列表失败")
>>>>>>> 9e108c55
)

func err(template, defaultValue string) *errorresp.APIError {
	return errorresp.New(errorresp.WithTemplateMessage(template, defaultValue))
}<|MERGE_RESOLUTION|>--- conflicted
+++ resolved
@@ -324,7 +324,6 @@
 	ErrListAutoTestSceneSet   = err("ErrListAutoTestSceneSet", "获取自动化测试场景集列表失败")
 	ErrDragAutoTestSceneSet   = err("ErrDragAutoTestSceneSet", "拖动自动化测试场景集失败")
 
-<<<<<<< HEAD
 	ErrCreateTicket = err("ErrCreateTicket", "创建工单失败")
 	ErrUpdateTicket = err("ErrUpdateTicket", "更新工单失败")
 	ErrDeleteTicket = err("ErrDeleteTicket", "删除工单失败")
@@ -462,12 +461,11 @@
 	ErrCreateFileTreeNode        = err("ErrCreateFileTreeNode", "创建目录树节点失败")
 	ErrDeleteFileTreeNode        = err("ErrDeleteFileTreeNode", "删除目录树节点失败")
 	ErrFindFileTreeNodeAncestors = err("ErrFindFileTreeNodeAncestors", "目录树节点寻祖失败")
-=======
+
 	ErrGetFileRecord    = err("ErrGetFileRecord", "获取文件记录失败")
 	ErrCreateFileRecord = err("ErrCreateAutoTestSceneSet", "创建文件记录失败")
 	ErrUpdateFileRecord = err("ErrUpdateAutoTestSceneSet", "更新文件记录失败")
 	ErrListFileRecord   = err("ErrListAutoTestSceneSet", "获取文件记录列表失败")
->>>>>>> 9e108c55
 )
 
 func err(template, defaultValue string) *errorresp.APIError {
