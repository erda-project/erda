// Copyright (c) 2021 Terminus, Inc.
//
// Licensed under the Apache License, Version 2.0 (the "License");
// you may not use this file except in compliance with the License.
// You may obtain a copy of the License at
//
//      http://www.apache.org/licenses/LICENSE-2.0
//
// Unless required by applicable law or agreed to in writing, software
// distributed under the License is distributed on an "AS IS" BASIS,
// WITHOUT WARRANTIES OR CONDITIONS OF ANY KIND, either express or implied.
// See the License for the specific language governing permissions and
// limitations under the License.

package code_coverage

import (
	"github.com/erda-project/erda/modules/dop/conf"
	"io/ioutil"
	"strconv"
	"time"

	"github.com/pkg/errors"

	"github.com/erda-project/erda/apistructs"
	"github.com/erda-project/erda/bundle"
	"github.com/erda-project/erda/modules/dop/dao"
	"github.com/erda-project/erda/modules/dop/services/apierrors"
)

type CodeCoverage struct {
	db  *dao.DBClient
	bdl *bundle.Bundle
}

type Option func(*CodeCoverage)

func New(options ...Option) *CodeCoverage {
	c := &CodeCoverage{}
	for _, op := range options {
		op(c)
	}
	return c
}

func WithDBClient(db *dao.DBClient) Option {
	return func(c *CodeCoverage) {
		c.db = db
	}
}

func WithBundle(bdl *bundle.Bundle) Option {
	return func(c *CodeCoverage) {
		c.bdl = bdl
	}
}

// Start Start record
func (svc *CodeCoverage) Start(req apistructs.CodeCoverageStartRequest) error {
	// check permission
	if !req.IdentityInfo.IsInternalClient() {
		access, err := svc.bdl.CheckPermission(&apistructs.PermissionCheckRequest{
			UserID:   req.UserID,
			Scope:    apistructs.ProjectScope,
			ScopeID:  req.ProjectID,
			Resource: "codeCoverage",
			Action:   apistructs.CreateAction,
		})
		if err != nil {
			return err
		}
		if !access.Access {
			return apierrors.ErrCreateIssue.AccessDenied()
		}
	}

	if err := svc.JudgeRunningRecordExist(req.ProjectID); err != nil {
		return err
	}

	now := time.Now()
	record := dao.CodeCoverageExecRecord{
		ProjectID:     req.ProjectID,
		Status:        apistructs.RunningStatus,
		TimeBegin:     &now,
		StartExecutor: req.UserID,
	}
	if err := svc.db.Create(&record).Error; err != nil {
		return err
	}
	// call jacoco start
	return svc.bdl.JacocoStart(getJacocoAddr(record.ProjectID), &apistructs.JacocoRequest{
		ProjectID: record.ProjectID,
		PlanID:    record.ID,
	})
}

// End End record
func (svc *CodeCoverage) End(req apistructs.CodeCoverageUpdateRequest) error {
	var record dao.CodeCoverageExecRecord
	if err := svc.db.Model(&dao.CodeCoverageExecRecord{}).First(&record, req.ID).Error; err != nil {
		return err
	}

	// check permission
	if !req.IdentityInfo.IsInternalClient() {
		access, err := svc.bdl.CheckPermission(&apistructs.PermissionCheckRequest{
			UserID:   req.UserID,
			Scope:    apistructs.ProjectScope,
			ScopeID:  record.ProjectID,
			Resource: "codeCoverage",
			Action:   apistructs.UpdateAction,
		})
		if err != nil {
			return err
		}
		if !access.Access {
			return apierrors.ErrCreateIssue.AccessDenied()
		}
	}

	if record.Status != apistructs.ReadyStatus {
		return errors.New("the pre status is not ready")
	}
	record.Status = apistructs.EndingStatus
	now := time.Now()
	record.TimeEnd = &now
	record.EndExecutor = req.UserID
	if err := svc.db.Save(&record).Error; err != nil {
		return err
	}
	// call jacoco end
	return svc.bdl.JacocoEnd(getJacocoAddr(record.ProjectID), &apistructs.JacocoRequest{
		ProjectID: record.ProjectID,
		PlanID:    record.ID,
	})
}

// Cancel Cancel record
func (svc *CodeCoverage) Cancel(req apistructs.CodeCoverageCancelRequest) error {
	// check permission
	if !req.IdentityInfo.IsInternalClient() {
		access, err := svc.bdl.CheckPermission(&apistructs.PermissionCheckRequest{
			UserID:   req.UserID,
			Scope:    apistructs.ProjectScope,
			ScopeID:  req.ProjectID,
			Resource: "codeCoverage",
			Action:   apistructs.UpdateAction,
		})
		if err != nil {
			return err
		}
		if !access.Access {
			return apierrors.ErrCreateIssue.AccessDenied()
		}
	}
	now := time.Now()
	record := dao.CodeCoverageExecRecord{
		Status:  apistructs.CancelStatus,
		TimeEnd: &now,
	}

	return svc.db.Model(&dao.CodeCoverageExecRecord{}).
		Where("project_id = ?", req.ProjectID).
		Where("status IN (?)", apistructs.WorkingStatus).Updates(record).Error
}

// ReadyCallBack Record ready callBack
func (svc *CodeCoverage) ReadyCallBack(req apistructs.CodeCoverageUpdateRequest) error {
	var record dao.CodeCoverageExecRecord
	if err := svc.db.Model(&dao.CodeCoverageExecRecord{}).First(&record, req.ID).Error; err != nil {
		return err
	}
	status := apistructs.CodeCoverageExecStatus(req.Status)
	if status != apistructs.ReadyStatus {
		return errors.New("the status is not ready")
	}

	if record.Status != apistructs.RunningStatus {
		return errors.New("the pre status is not running")
	}
	record.Status = status
	record.Msg = req.Msg

	return svc.db.Save(&record).Error
}

// EndCallBack Record end callBack
func (svc *CodeCoverage) EndCallBack(req apistructs.CodeCoverageUpdateRequest) error {
	var record dao.CodeCoverageExecRecord
	if err := svc.db.Model(&dao.CodeCoverageExecRecord{}).First(&record, req.ID).Error; err != nil {
		return err
	}
	status := apistructs.CodeCoverageExecStatus(req.Status)
	if status != apistructs.FailStatus && status != apistructs.SuccessStatus {
		return errors.New("the status is not fail or success")
	}
<<<<<<< HEAD
	if record.Status == apistructs.CancelStatus {
		return errors.New("the record had been cancelled")
=======
	project, err := svc.bdl.GetProject(record.ProjectID)
	if err != nil {
		return err
>>>>>>> 16e5a4a7
	}

	record.Status = status
	record.Msg = req.Msg
	// upload report_tar
	if req.ReportTar != nil {
		f, err := req.ReportTar.Open()
		if err != nil {
			return err
		}
		uploadReq := apistructs.FileUploadRequest{
			FileNameWithExt: req.ReportTar.Filename,
			ByteSize:        req.ReportTar.Size,
			FileReader:      f,
			From:            "Autotest space",
			IsPublic:        true,
			ExpiredAt:       nil,
		}
		file, err := svc.bdl.UploadFile(uploadReq)
		if err != nil {
			return err
		}
		record.ReportUrl = file.DownloadURL
	}
	// deal report_xml
	if req.ReportXml != nil {
		f, err := req.ReportXml.Open()
		if err != nil {
			return err
		}
		defer f.Close()
		all, err := ioutil.ReadAll(f)
		if err != nil {
			return err
		}
		analyzeJson, coverage := getAnalyzeJson(project.ID, project.DisplayName, all)
		record.ReportContent = analyzeJson
		record.Coverage = coverage
	}

	return svc.db.Save(&record).Error
}

// ListCodeCoverageRecord list code coverage record
func (svc *CodeCoverage) ListCodeCoverageRecord(req apistructs.CodeCoverageListRequest) (data apistructs.CodeCoverageExecRecordData, err error) {
	var (
		records []dao.CodeCoverageExecRecordShort
		list    []apistructs.CodeCoverageExecRecordDto
		total   uint64
	)
	if req.PageNo == 0 {
		req.PageNo = 1
	}
	if req.PageSize == 0 {
		req.PageSize = 10
	}

	offset := (req.PageNo - 1) * req.PageSize
	db := svc.db.Model(&dao.CodeCoverageExecRecordShort{}).
		Where("project_id = ?", req.ProjectID)

	if req.Statuses != nil {
		db = db.Where("status in (?)", req.Statuses)
	}
	if req.TimeBegin != "" {
		db = db.Where("time_begin >= ?", req.TimeBegin)
	}
	if req.TimeEnd != "" {
		db = db.Where("time_begin <= ?", req.TimeEnd)
	}

	if req.Asc {
		db = db.Order("id ASC")
	} else {
		db = db.Order("id DESC")
	}

	err = db.Offset(offset).Limit(req.PageSize).
		Find(&records).
		Offset(0).Limit(-1).Count(&total).Error
	if err != nil {
		return
	}
	for _, v := range records {
		list = append(list, v.Covert())
	}
	return apistructs.CodeCoverageExecRecordData{
		Total: total,
		List:  list,
	}, nil
}

// GetCodeCoverageRecord Get code coverage record
func (svc *CodeCoverage) GetCodeCoverageRecord(id uint64) (*apistructs.CodeCoverageExecRecordDto, error) {
	var record dao.CodeCoverageExecRecord
	if err := svc.db.First(&record, id).Error; err != nil {
		return nil, err
	}
	return record.Covert(), nil
}

// JudgeRunningRecordExist Judge running record exist
func (svc *CodeCoverage) JudgeRunningRecordExist(projectID uint64) error {
	var records []dao.CodeCoverageExecRecord
	if err := svc.db.Where("project_id = ?", projectID).Where("status IN (?)", apistructs.WorkingStatus).Find(&records).Error; err != nil {
		return err
	}
	if len(records) > 0 {
		return errors.New("there is already running record")
	}
	return nil
}

func (svc *CodeCoverage) JudgeCanEnd(projectID uint64) (bool, error) {
	var records []dao.CodeCoverageExecRecord
	if err := svc.db.Where("project_id = ?", projectID).Where("status IN (?)", apistructs.ReadyStatus).Find(&records).Error; err != nil {
		return false, err
	}
	if len(records) > 0 {
		return true, nil
	}

	return false, nil
}

func getJacocoAddr(projectID uint64) string {
	return conf.JacocoAddr()[strconv.FormatUint(projectID, 10)]
}<|MERGE_RESOLUTION|>--- conflicted
+++ resolved
@@ -195,14 +195,13 @@
 	if status != apistructs.FailStatus && status != apistructs.SuccessStatus {
 		return errors.New("the status is not fail or success")
 	}
-<<<<<<< HEAD
 	if record.Status == apistructs.CancelStatus {
 		return errors.New("the record had been cancelled")
-=======
+	}
+
 	project, err := svc.bdl.GetProject(record.ProjectID)
 	if err != nil {
 		return err
->>>>>>> 16e5a4a7
 	}
 
 	record.Status = status
