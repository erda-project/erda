--- conflicted
+++ resolved
@@ -812,7 +812,6 @@
         - name: "visible"
           value: "{{ executeTaskBreadcrumb.visible }}"
   scenesStages:
-<<<<<<< HEAD
     - name: fileFormModal
       state:
         - name: "actionType"
@@ -823,10 +822,6 @@
           value: "{{ scenesStages.sceneSetKey }}"
         - name: "sceneId"
           value: "{{ scenesStages.sceneId }}"
-=======
-    - name: scenesStages
-
->>>>>>> fe613f7c
   __DefaultRendering__:
     - name: moreOperation
     - name: autoTestScenes
