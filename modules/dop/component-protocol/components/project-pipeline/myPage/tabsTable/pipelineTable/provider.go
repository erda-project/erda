--- conflicted
+++ resolved
@@ -548,17 +548,19 @@
 			return items
 		}
 	}
-<<<<<<< HEAD
-	items = append(items, commodel.MoreOpItem{
-		ID:   "delete",
-		Text: cputil.I18n(p.sdk.Ctx, "delete"),
-		Operations: map[cptype.OperationKey]cptype.Operation{
-			commodel.OpMoreOperationsItemClick{}.OpKey(): build,
-		},
-		Icon: &commodel.Icon{
-			Type: "delete1",
-		},
-	})
+	if definition.Creator == p.sdk.Identity.UserID {
+		items = append(items, commodel.MoreOpItem{
+			ID:   "delete",
+			Text: cputil.I18n(p.sdk.Ctx, "delete"),
+			Operations: map[cptype.OperationKey]cptype.Operation{
+				commodel.OpMoreOperationsItemClick{}.OpKey(): build,
+			},
+			Icon: &commodel.Icon{
+				Type: "delete1",
+			},
+		})
+	}
+
 	items = append(items, commodel.MoreOpItem{
 		ID:   "updateName",
 		Text: cputil.I18n(p.sdk.Ctx, "updateName"),
@@ -569,21 +571,6 @@
 			Type: "edit1",
 		},
 	})
-=======
-
-	if definition.Creator == p.sdk.Identity.UserID {
-		items = append(items, commodel.MoreOpItem{
-			ID:   "delete",
-			Text: cputil.I18n(p.sdk.Ctx, "delete"),
-			Operations: map[cptype.OperationKey]cptype.Operation{
-				commodel.OpMoreOperationsItemClick{}.OpKey(): build,
-			},
-			Icon: &commodel.Icon{
-				Type: "delete1",
-			},
-		})
-	}
->>>>>>> e3a7923c
 	return items
 }
 
