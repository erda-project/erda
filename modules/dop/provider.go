// Copyright (c) 2021 Terminus, Inc.
//
// Licensed under the Apache License, Version 2.0 (the "License");
// you may not use this file except in compliance with the License.
// You may obtain a copy of the License at
//
//      http://www.apache.org/licenses/LICENSE-2.0
//
// Unless required by applicable law or agreed to in writing, software
// distributed under the License is distributed on an "AS IS" BASIS,
// WITHOUT WARRANTIES OR CONDITIONS OF ANY KIND, either express or implied.
// See the License for the specific language governing permissions and
// limitations under the License.

package dop

import (
	"embed"
	"os"
	"time"

	"github.com/coreos/etcd/clientv3"
	"github.com/jinzhu/gorm"
	"github.com/sirupsen/logrus"

	"github.com/erda-project/erda-infra/base/logs"
	"github.com/erda-project/erda-infra/base/servicehub"
	"github.com/erda-project/erda-infra/base/version"
	componentprotocol "github.com/erda-project/erda-infra/providers/component-protocol"
	"github.com/erda-project/erda-infra/providers/component-protocol/protocol"
	"github.com/erda-project/erda-infra/providers/etcd"
	"github.com/erda-project/erda-infra/providers/i18n"
	dashboardPb "github.com/erda-project/erda-proto-go/cmp/dashboard/pb"
	clusterpb "github.com/erda-project/erda-proto-go/core/clustermanager/cluster/pb"
	dicehubpb "github.com/erda-project/erda-proto-go/core/dicehub/release/pb"
	cmspb "github.com/erda-project/erda-proto-go/core/pipeline/cms/pb"
	cronpb "github.com/erda-project/erda-proto-go/core/pipeline/cron/pb"
	definitionpb "github.com/erda-project/erda-proto-go/core/pipeline/definition/pb"
	sourcepb "github.com/erda-project/erda-proto-go/core/pipeline/source/pb"
	errboxpb "github.com/erda-project/erda-proto-go/core/services/errorbox/pb"
<<<<<<< HEAD
	dwfpb "github.com/erda-project/erda-proto-go/dop/devworkflow/pb"
=======
	tokenpb "github.com/erda-project/erda-proto-go/core/token/pb"
>>>>>>> d3c1c35c
	addonmysqlpb "github.com/erda-project/erda-proto-go/orchestrator/addon/mysql/pb"
	"github.com/erda-project/erda/bundle"
	"github.com/erda-project/erda/modules/dop/bdl"
	"github.com/erda-project/erda/modules/dop/component-protocol/types"
	"github.com/erda-project/erda/modules/dop/conf"
	"github.com/erda-project/erda/modules/dop/metrics"
	"github.com/erda-project/erda/modules/dop/providers/autotest/testplan"
	"github.com/erda-project/erda/modules/dop/providers/cms"
	"github.com/erda-project/erda/modules/dop/providers/guide"
	"github.com/erda-project/erda/modules/dop/providers/issue/stream"
	"github.com/erda-project/erda/modules/dop/providers/issue/sync"
	"github.com/erda-project/erda/modules/dop/providers/projectpipeline"
	"github.com/erda-project/erda/modules/dop/providers/taskerror"
	"github.com/erda-project/erda/pkg/discover"
	"github.com/erda-project/erda/pkg/dumpstack"
	"github.com/erda-project/erda/pkg/http/httpclient"
	"github.com/erda-project/erda/providers/metrics/query"
)

//go:embed component-protocol/scenarios
var scenarioFS embed.FS

type provider struct {
	Log logs.Logger

	PipelineCms           cmspb.CmsServiceServer                  `autowired:"erda.core.pipeline.cms.CmsService" optional:"true"`
	PipelineSource        sourcepb.SourceServiceServer            `autowired:"erda.core.pipeline.source.SourceService" required:"true"`
	PipelineDefinition    definitionpb.DefinitionServiceServer    `autowired:"erda.core.pipeline.definition.DefinitionService" required:"true"`
	TestPlanSvc           *testplan.TestPlanService               `autowired:"erda.core.dop.autotest.testplan.TestPlanService"`
	Cmp                   dashboardPb.ClusterResourceServer       `autowired:"erda.cmp.dashboard.resource.ClusterResource"`
	TaskErrorSvc          *taskerror.TaskErrorService             `autowired:"erda.core.dop.taskerror.TaskErrorService"`
	ErrorBoxSvc           errboxpb.ErrorBoxServiceServer          `autowired:"erda.core.services.errorbox.ErrorBoxService" optional:"true"`
	ProjectPipelineSvc    *projectpipeline.ProjectPipelineService `autowired:"erda.dop.projectpipeline.ProjectPipelineService"`
	PipelineCron          cronpb.CronServiceServer                `autowired:"erda.core.pipeline.cron.CronService" required:"true"`
	QueryClient           query.MetricQuery                       `autowired:"metricq-client"`
	CommentIssueStreamSvc *stream.CommentIssueStreamService       `autowired:"erda.dop.issue.CommentIssueStreamService"`
	IssueSyncSvc          *sync.IssueSyncService                  `autowired:"erda.dop.issue.sync.IssueSyncService"`
	GuideSvc              *guide.GuideService                     `autowired:"erda.dop.guide.GuideService"`
	AddonMySQLSvc         addonmysqlpb.AddonMySQLServiceServer    `autowired:"erda.orchestrator.addon.mysql.AddonMySQLService"`
	DicehubReleaseSvc     dicehubpb.ReleaseServiceServer          `autowired:"erda.core.dicehub.release.ReleaseService"`
	CICDCmsSvc            *cms.CICDCmsService                     `autowired:"erda.dop.cms.CICDCmsService"`
<<<<<<< HEAD
	DevWorkflow           dwfpb.DevWorkflowServiceServer          `autowired:"erda.dop.devworkflow.DevWorkflowService" required:"true"`
=======
	TokenService          tokenpb.TokenServiceServer              `autowired:"erda.core.token.TokenService"`
	ClusterSvc            clusterpb.ClusterServiceServer          `autowired:"erda.core.clustermanager.cluster.ClusterService"`
>>>>>>> d3c1c35c

	Protocol      componentprotocol.Interface
	CPTran        i18n.I18n        `autowired:"i18n@cp"`
	IssueTran     i18n.Translator  `translator:"issue-manage"`
	ResourceTrans i18n.Translator  `translator:"resource-trans"`
	APIMTrans     i18n.Translator  `translator:"api-management-trans"`
	DB            *gorm.DB         `autowired:"mysql-client"`
	ETCD          etcd.Interface   // autowired
	EtcdClient    *clientv3.Client // autowired
}

func (p *provider) Init(ctx servicehub.Context) error {
	p.Log.Info("init dop")

	// component-protocol
	p.Log.Info("init component-protocol")
	p.Protocol.SetI18nTran(p.CPTran) // use custom i18n translator
	// compatible for legacy protocol context bundle

	metrics.Client = p.QueryClient

	bdl.Init(
		// bundle.WithDOP(), // TODO change to internal method invoke in component-protocol
		bundle.WithHepa(),
		bundle.WithOrchestrator(),
		bundle.WithGittar(),
		bundle.WithPipeline(),
		bundle.WithMonitor(),
		bundle.WithCollector(),
		bundle.WithKMS(),
		bundle.WithCoreServices(),
		bundle.WithHTTPClient(
			httpclient.New(
				httpclient.WithTimeout(time.Second, time.Duration(conf.BundleTimeoutSecond())*time.Second),
				httpclient.WithEnableAutoRetry(false),
			)),
		// TODO remove it after internal bundle invoke inside cp issue-manage adjusted
		bundle.WithCustom(discover.EnvDOP, "localhost:9527"),
	)
	p.Protocol.WithContextValue(types.GlobalCtxKeyBundle, bdl.Bdl)
	protocol.MustRegisterProtocolsFromFS(scenarioFS)
	p.Log.Info("init component-protocol done")

	p.Protocol.WithContextValue(types.AddonMySQLService, p.AddonMySQLSvc)
	p.Protocol.WithContextValue(types.DicehubReleaseService, p.DicehubReleaseSvc)

	logrus.SetFormatter(&logrus.TextFormatter{
		ForceColors:     true,
		FullTimestamp:   true,
		TimestampFormat: "2006-01-02 15:04:05.000000000",
	})
	logrus.SetOutput(os.Stdout)

	dumpstack.Open()
	logrus.Infoln(version.String())

	return p.Initialize(ctx)
}

func init() {
	servicehub.Register("dop", &servicehub.Spec{
		Services:     []string{"dop"},
		Dependencies: []string{"etcd"},
		Creator:      func() servicehub.Provider { return &provider{} },
	})
}<|MERGE_RESOLUTION|>--- conflicted
+++ resolved
@@ -38,11 +38,8 @@
 	definitionpb "github.com/erda-project/erda-proto-go/core/pipeline/definition/pb"
 	sourcepb "github.com/erda-project/erda-proto-go/core/pipeline/source/pb"
 	errboxpb "github.com/erda-project/erda-proto-go/core/services/errorbox/pb"
-<<<<<<< HEAD
+	tokenpb "github.com/erda-project/erda-proto-go/core/token/pb"
 	dwfpb "github.com/erda-project/erda-proto-go/dop/devworkflow/pb"
-=======
-	tokenpb "github.com/erda-project/erda-proto-go/core/token/pb"
->>>>>>> d3c1c35c
 	addonmysqlpb "github.com/erda-project/erda-proto-go/orchestrator/addon/mysql/pb"
 	"github.com/erda-project/erda/bundle"
 	"github.com/erda-project/erda/modules/dop/bdl"
@@ -84,12 +81,9 @@
 	AddonMySQLSvc         addonmysqlpb.AddonMySQLServiceServer    `autowired:"erda.orchestrator.addon.mysql.AddonMySQLService"`
 	DicehubReleaseSvc     dicehubpb.ReleaseServiceServer          `autowired:"erda.core.dicehub.release.ReleaseService"`
 	CICDCmsSvc            *cms.CICDCmsService                     `autowired:"erda.dop.cms.CICDCmsService"`
-<<<<<<< HEAD
 	DevWorkflow           dwfpb.DevWorkflowServiceServer          `autowired:"erda.dop.devworkflow.DevWorkflowService" required:"true"`
-=======
 	TokenService          tokenpb.TokenServiceServer              `autowired:"erda.core.token.TokenService"`
 	ClusterSvc            clusterpb.ClusterServiceServer          `autowired:"erda.core.clustermanager.cluster.ClusterService"`
->>>>>>> d3c1c35c
 
 	Protocol      componentprotocol.Interface
 	CPTran        i18n.I18n        `autowired:"i18n@cp"`
