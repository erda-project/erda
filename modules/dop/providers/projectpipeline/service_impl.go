// Copyright (c) 2021 Terminus, Inc.
//
// Licensed under the Apache License, Version 2.0 (the "License");
// you may not use this file except in compliance with the License.
// You may obtain a copy of the License at
//
//      http://www.apache.org/licenses/LICENSE-2.0
//
// Unless required by applicable law or agreed to in writing, software
// distributed under the License is distributed on an "AS IS" BASIS,
// WITHOUT WARRANTIES OR CONDITIONS OF ANY KIND, either express or implied.
// See the License for the specific language governing permissions and
// limitations under the License.

package projectpipeline

import (
	"context"
	"encoding/base64"
	"encoding/json"
	"fmt"
	"path/filepath"
<<<<<<< HEAD
	"strconv"
=======
>>>>>>> ef4f7cae
	"strings"
	"sync"
	"time"

	"google.golang.org/protobuf/types/known/timestamppb"

	dpb "github.com/erda-project/erda-proto-go/core/pipeline/definition/pb"
	spb "github.com/erda-project/erda-proto-go/core/pipeline/source/pb"
	"github.com/erda-project/erda-proto-go/dop/projectpipeline/pb"
	"github.com/erda-project/erda/apistructs"
	"github.com/erda-project/erda/modules/dop/providers/projectpipeline/deftype"
	"github.com/erda-project/erda/modules/dop/services/apierrors"
	"github.com/erda-project/erda/pkg/common/apis"
	"github.com/erda-project/erda/pkg/http/httpserver/errorresp"
	"github.com/erda-project/erda/pkg/limit_sync_group"
)

type CategoryType string

const (
	DefaultCategory CategoryType = "default"
	StarCategory    CategoryType = "primary"
)

func (c CategoryType) String() string {
	return string(c)
}

func (p *ProjectPipelineService) Create(ctx context.Context, params *pb.CreateProjectPipelineRequest) (*pb.CreateProjectPipelineResponse, error) {
	if err := params.Validate(); err != nil {
		return nil, apierrors.ErrCreateProjectPipeline.InvalidParameter(err)
	}

	err := p.checkRolePermission(apistructs.IdentityInfo{
		UserID: apis.GetUserID(ctx),
	}, &apistructs.PipelineCreateRequestV2{
		Labels: map[string]string{
			apistructs.LabelAppID:  strconv.FormatUint(params.AppID, 10),
			apistructs.LabelBranch: params.Ref,
		},
	}, apierrors.ErrCreateProjectPipeline)
	if err != nil {
		return nil, err
	}

	p.pipelineSourceType = NewProjectSourceType(params.SourceType)
	sourceReq, err := p.pipelineSourceType.GenerateReq(ctx, p, params)
	if err != nil {
		return nil, apierrors.ErrCreateProjectPipeline.InternalError(err)
	}

	sourceRsp, err := p.PipelineSource.Create(ctx, sourceReq)
	if err != nil {
		return nil, apierrors.ErrCreateProjectPipeline.InternalError(err)
	}

	definitionRsp, err := p.PipelineDefinition.Create(ctx, &dpb.PipelineDefinitionCreateRequest{
		Name:             params.Name,
		Creator:          apis.GetUserID(ctx),
		PipelineSourceId: sourceRsp.PipelineSource.ID,
		Category:         DefaultCategory.String(),
		Extra: &dpb.PipelineDefinitionExtra{
			Extra: p.pipelineSourceType.GetPipelineCreateRequestV2(),
		},
	})
	if err != nil {
		return nil, apierrors.ErrCreateProjectPipeline.InternalError(err)
	}
	return &pb.CreateProjectPipelineResponse{ProjectPipeline: &pb.ProjectPipeline{
		ID:               definitionRsp.PipelineDefinition.ID,
		Name:             definitionRsp.PipelineDefinition.Name,
		Creator:          definitionRsp.PipelineDefinition.Creator,
		Category:         definitionRsp.PipelineDefinition.Category,
		TimeCreated:      definitionRsp.PipelineDefinition.TimeCreated,
		TimeUpdated:      definitionRsp.PipelineDefinition.TimeUpdated,
		SourceType:       sourceRsp.PipelineSource.SourceType,
		Remote:           sourceRsp.PipelineSource.Remote,
		Ref:              sourceRsp.PipelineSource.Ref,
		Path:             sourceRsp.PipelineSource.Path,
		FileName:         sourceRsp.PipelineSource.Name,
		PipelineSourceId: sourceRsp.PipelineSource.ID,
	}}, nil
}

func (p *ProjectPipelineService) getYmlFromGittar(app *apistructs.ApplicationDTO, ref, filePath, userID string) (string, error) {
	commit, err := p.bundle.GetGittarCommit(app.GitRepoAbbrev, ref, userID)
	if err != nil {
		return "", err
	}

	yml, err := p.bundle.GetGittarFile(app.GitRepo, commit.ID, filePath, "", "", userID)
	return yml, err
}

func (p *ProjectPipelineService) List(ctx context.Context, params deftype.ProjectPipelineList) ([]*dpb.PipelineDefinition, int64, error) {
	if err := params.Validate(); err != nil {
		return nil, 0, apierrors.ErrListProjectPipeline.InvalidParameter(err)
	}

	project, err := p.bundle.GetProject(params.ProjectID)
	if err != nil {
		return nil, 0, apierrors.ErrListProjectPipeline.InternalError(err)
	}

	org, err := p.bundle.GetOrg(project.OrgID)
	if err != nil {
		return nil, 0, apierrors.ErrListProjectPipeline.InternalError(err)
	}

	var apps []apistructs.ApplicationDTO
	if len(params.AppName) == 0 {
		appResp, err := p.bundle.GetMyApps(params.IdentityInfo.UserID, project.OrgID, project.ID)
		if err != nil {
			return nil, 0, err
		}
		apps = appResp.List
	}
	for _, v := range apps {
		params.AppName = append(params.AppName, v.Name)
	}

	list, err := p.PipelineDefinition.List(ctx, &dpb.PipelineDefinitionListRequest{
		PageSize: int64(params.PageSize),
		PageNo:   int64(params.PageNo),
		Creator:  params.Creator,
		Executor: params.Executor,
		Category: params.Category,
		Ref:      params.Ref,
		Name:     params.Name,
		Remote: func() []string {
			remotes := make([]string, 0, len(params.AppName))
			for _, v := range params.AppName {
				remotes = append(remotes, makeRemote(&apistructs.ApplicationDTO{
					OrgName:     org.Name,
					ProjectName: project.Name,
					Name:        v,
				}))
			}
			return remotes
		}(),
		TimeCreated: params.TimeCreated,
		TimeStarted: params.TimeStarted,
		Status:      params.Status,
		AscCols:     params.AscCols,
		DescCols:    params.DescCols,
	})
	if err != nil {
		return nil, 0, apierrors.ErrListProjectPipeline.InternalError(err)
	}

	return list.Data, list.Total, nil
}

func (p *ProjectPipelineService) Delete(ctx context.Context, params deftype.ProjectPipelineDelete) (*deftype.ProjectPipelineDeleteResult, error) {
	if err := params.Validate(); err != nil {
		return nil, apierrors.ErrDeleteProjectPipeline.InvalidParameter(err)
	}

	_, source, err := p.getPipelineDefinitionAndSource(params.ID)
	if err != nil {
		return nil, apierrors.ErrDeleteProjectPipeline.InvalidParameter(err)
	}
	err = p.checkDataPermissionByProjectID(params.ProjectID, source)
	if err != nil {
		return nil, apierrors.ErrDeleteProjectPipeline.AccessDenied()
	}

	_, err = p.PipelineDefinition.Delete(ctx, &dpb.PipelineDefinitionDeleteRequest{PipelineDefinitionID: params.ID})
	return nil, err
}

func (p *ProjectPipelineService) Update(ctx context.Context, params deftype.ProjectPipelineUpdate) (*deftype.ProjectPipelineUpdateResult, error) {
	if err := params.Validate(); err != nil {
		return nil, err
	}

	app, err := p.bundle.GetApp(params.AppID)
	if err != nil {
		return nil, err
	}

	yml, err := p.getYmlFromGittar(app, params.Ref, filepath.Join(params.Path, params.FileName), params.IdentityInfo.UserID)
	if err != nil {
		return nil, err
	}

	sourceRsp, err := p.PipelineSource.Create(ctx, &spb.PipelineSourceCreateRequest{
		SourceType:  params.SourceType.String(),
		Remote:      makeRemote(app),
		Ref:         params.Ref,
		Path:        params.Path,
		Name:        params.FileName,
		PipelineYml: yml,
	})
	if err != nil {
		return nil, err
	}
	_, err = p.PipelineDefinition.Update(ctx, &dpb.PipelineDefinitionUpdateRequest{
		PipelineDefinitionID: params.ID,
		PipelineSourceId:     sourceRsp.PipelineSource.ID,
	})

	return nil, err
}

func (p *ProjectPipelineService) Star(ctx context.Context, params deftype.ProjectPipelineStar) (*dpb.PipelineDefinitionUpdateResponse, error) {
	if err := params.Validate(); err != nil {
		return nil, apierrors.ErrStarProjectPipeline.InvalidParameter(err)
	}

	_, source, err := p.getPipelineDefinitionAndSource(params.PipelineDefinitionID)
	if err != nil {
		return nil, apierrors.ErrStarProjectPipeline.InvalidParameter(err)
	}
	err = p.checkDataPermissionByProjectID(params.ProjectID, source)
	if err != nil {
		return nil, apierrors.ErrStarProjectPipeline.AccessDenied()
	}

	definition, err := p.PipelineDefinition.Update(ctx, &dpb.PipelineDefinitionUpdateRequest{
		PipelineDefinitionID: params.PipelineDefinitionID,
		Category:             StarCategory.String(),
	})
	if err != nil {
		return nil, apierrors.ErrStarProjectPipeline.InternalError(err)
	}

	return definition, nil
}

func (p *ProjectPipelineService) UnStar(ctx context.Context, params deftype.ProjectPipelineUnStar) (*dpb.PipelineDefinitionUpdateResponse, error) {
	if err := params.Validate(); err != nil {
		return nil, apierrors.ErrStarProjectPipeline.InvalidParameter(err)
	}

	_, source, err := p.getPipelineDefinitionAndSource(params.PipelineDefinitionID)
	if err != nil {
		return nil, apierrors.ErrStarProjectPipeline.InvalidParameter(err)
	}
	err = p.checkDataPermissionByProjectID(params.ProjectID, source)
	if err != nil {
		return nil, apierrors.ErrStarProjectPipeline.AccessDenied()
	}

	definition, err := p.PipelineDefinition.Update(ctx, &dpb.PipelineDefinitionUpdateRequest{
		PipelineDefinitionID: params.PipelineDefinitionID,
		Category:             DefaultCategory.String(),
	})
	if err != nil {
		return nil, apierrors.ErrStarProjectPipeline.InternalError(err)
	}

	return definition, nil
}

func (p *ProjectPipelineService) Run(ctx context.Context, params deftype.ProjectPipelineRun) (*deftype.ProjectPipelineRunResult, error) {
	if params.PipelineDefinitionID == "" {
		return nil, apierrors.ErrRunProjectPipeline.InvalidParameter(fmt.Errorf("pipelineDefinitionID：%s", params.PipelineDefinitionID))
	}

	definition, source, err := p.getPipelineDefinitionAndSource(params.PipelineDefinitionID)
	if err != nil {
		return nil, apierrors.ErrRunProjectPipeline.InternalError(err)
	}
	err = p.checkDataPermissionByProjectID(params.ProjectID, source)
	if err != nil {
		return nil, apierrors.ErrRunProjectPipeline.AccessDenied()
	}

	value, err := p.autoRunPipeline(params.IdentityInfo, definition, source)
	if err != nil {
		return nil, err
	}

	return &deftype.ProjectPipelineRunResult{
		Pipeline: value,
	}, nil
}

func (p *ProjectPipelineService) StartCron(ctx context.Context, params deftype.ProjectPipelineStartCron) (*deftype.ProjectPipelineStartCronResult, error) {
	dto, err := p.startOrEndCron(params.IdentityInfo, params.PipelineDefinitionID, params.ProjectID, true, apierrors.ErrStartCronProjectPipeline)
	if err != nil {
		return nil, err
	}

	return &deftype.ProjectPipelineStartCronResult{
		Cron: dto,
	}, nil
}

func (p *ProjectPipelineService) EndCron(ctx context.Context, params deftype.ProjectPipelineEndCron) (*deftype.ProjectPipelineEndCronResult, error) {

	dto, err := p.startOrEndCron(params.IdentityInfo, params.PipelineDefinitionID, params.ProjectID, false, apierrors.ErrEndCronProjectPipeline)
	if err != nil {
		return nil, err
	}
	return &deftype.ProjectPipelineEndCronResult{
		Cron: dto,
	}, nil
}

func (p *ProjectPipelineService) ListExecHistory(ctx context.Context, params deftype.ProjectPipelineListExecHistory) (*deftype.ProjectPipelineListExecHistoryResult, error) {
	var pipelineDefinition = apistructs.PipelineDefinitionRequest{}
	pipelineDefinition.Name = params.Name
	pipelineDefinition.Creators = params.Executors

	if params.ProjectID == 0 {
		return nil, apierrors.ErrListExecHistoryProjectPipeline.InternalError(fmt.Errorf("projectID can not empty"))
	}
	project, err := p.bundle.GetProject(params.ProjectID)
	if err != nil {
		return nil, apierrors.ErrListExecHistoryProjectPipeline.InternalError(err)
	}
	appData, err := p.bundle.GetMyApps(params.IdentityInfo.UserID, project.OrgID, project.ID)
	if err != nil {
		return nil, apierrors.ErrListExecHistoryProjectPipeline.InternalError(err)
	}
	for _, app := range appData.List {
		// search all project app
		if len(params.AppIDList) <= 0 {
			pipelineDefinition.SourceRemotes = append(pipelineDefinition.SourceRemotes, makeRemote(&app))
			continue
		}
		// search user choose project app
		for _, appID := range params.AppIDList {
			if appID != app.ID {
				continue
			}
			pipelineDefinition.SourceRemotes = append(pipelineDefinition.SourceRemotes, makeRemote(&app))
		}
	}

	jsonValue, err := json.Marshal(pipelineDefinition)
	if err != nil {
		return nil, apierrors.ErrListExecHistoryProjectPipeline.InternalError(err)
	}

	var pipelinePageListRequest = apistructs.PipelinePageListRequest{
		PageNum:                       int(params.PageNo),
		PageSize:                      int(params.PageSize),
		Statuses:                      params.Statuses,
		AllSources:                    true,
		StartTimeBeginTimestamp:       params.StartTimeBegin.Unix(),
		EndTimeBeginTimestamp:         params.StartTimeEnd.Unix(),
		PipelineDefinitionRequestJSON: base64.StdEncoding.EncodeToString(jsonValue),
		DescCols:                      params.DescCols,
		AscCols:                       params.AscCols,
	}
	data, err := p.bundle.PageListPipeline(pipelinePageListRequest)
	if err != nil {
		return nil, apierrors.ErrListExecHistoryProjectPipeline.InternalError(err)
	}
	return &deftype.ProjectPipelineListExecHistoryResult{
		Data: data,
	}, nil
}

func (p *ProjectPipelineService) BatchRun(ctx context.Context, params deftype.ProjectPipelineBatchRun) (*deftype.ProjectPipelineBatchRunResult, error) {
	definitionMap, err := p.batchGetPipelineDefinition(params.PipelineDefinitionIDS)
	if err != nil {
		return nil, apierrors.ErrBatchRunProjectPipeline.InternalError(err)
	}

	var pipelineSourceIDArray []string
	for _, v := range definitionMap {
		if v.PipelineSourceId == "" {
			return nil, apierrors.ErrBatchRunProjectPipeline.InternalError(fmt.Errorf("definition %v pipeline source was empty", v.ID))
		}
		pipelineSourceIDArray = append(pipelineSourceIDArray, v.PipelineSourceId)
	}

	sourceMap, err := p.batchGetPipelineSources(pipelineSourceIDArray)
	if err != nil {
		return nil, apierrors.ErrRunProjectPipeline.InternalError(err)
	}

	project, err := p.bundle.GetProject(params.ProjectID)
	if err != nil {
		return nil, apierrors.ErrRunProjectPipeline.InternalError(err)
	}
	org, err := p.bundle.GetOrg(project.OrgID)
	if err != nil {
		return nil, apierrors.ErrRunProjectPipeline.InternalError(err)
	}
	for _, source := range sourceMap {
		err := p.checkDataPermission(project, org, source)
		if err != nil {
			return nil, err
		}
	}

	var wait = limit_sync_group.NewSemaphore(5)
	var errInfo error
	var lock sync.Mutex
	var result = map[string]*apistructs.PipelineDTO{}

	for _, v := range definitionMap {
		wait.Add(1)
		go func(definitionID string, sourceID string) {
			defer wait.Done()
			value, err := p.autoRunPipeline(params.IdentityInfo, definitionMap[definitionID], sourceMap[sourceID])

			lock.Lock()
			if err != nil {
				errInfo = err
				lock.Unlock()
				return
			}
			result[definitionID] = value
			lock.Unlock()

		}(v.ID, v.PipelineSourceId)
	}
	wait.Wait()

	return &deftype.ProjectPipelineBatchRunResult{
		PipelineMap: result,
	}, nil
}

func (p *ProjectPipelineService) Cancel(ctx context.Context, params deftype.ProjectPipelineCancel) (*deftype.ProjectPipelineCancelResult, error) {
	if params.PipelineDefinitionID == "" {
		return nil, apierrors.ErrCancelProjectPipeline.InvalidParameter(fmt.Errorf("pipelineDefinitionID：%s", params.PipelineDefinitionID))
	}

	definition, source, err := p.getPipelineDefinitionAndSource(params.PipelineDefinitionID)
	if err != nil {
		return nil, apierrors.ErrCancelProjectPipeline.InternalError(err)
	}
	err = p.checkDataPermissionByProjectID(params.ProjectID, source)
	if err != nil {
		return nil, apierrors.ErrCancelProjectPipeline.AccessDenied()
	}

	var extraValue = apistructs.PipelineDefinitionExtraValue{}
	err = json.Unmarshal([]byte(definition.Extra.Extra), &extraValue)
	if err != nil {
		return nil, apierrors.ErrCancelProjectPipeline.InternalError(fmt.Errorf("failed unmarshal pipeline extra error %v", err))
	}

	if err := p.checkRolePermission(params.IdentityInfo, extraValue.CreateRequest, apierrors.ErrCancelProjectPipeline); err != nil {
		return nil, err
	}

	runningPipelineID, err := p.getRunningPipeline(extraValue.CreateRequest.PipelineSource.String(), extraValue.CreateRequest.PipelineYmlName)
	if err != nil {
		return nil, apierrors.ErrCancelProjectPipeline.InternalError(err)
	}
	if runningPipelineID == 0 {
		return nil, apierrors.ErrCancelProjectPipeline.InternalError(fmt.Errorf("not find running pipeline, can not cancel"))
	}

	var req apistructs.PipelineCancelRequest
	req.PipelineID = runningPipelineID
	req.IdentityInfo = params.IdentityInfo
	err = p.bundle.CancelPipeline(req)
	if err != nil {
		return nil, apierrors.ErrCancelProjectPipeline.InternalError(err)
	}

	return &deftype.ProjectPipelineCancelResult{}, nil
}

func (p *ProjectPipelineService) Rerun(ctx context.Context, params deftype.ProjectPipelineRerun) (*deftype.ProjectPipelineRerunResult, error) {
	dto, err := p.failRerunOrRerunPipeline(true, params.PipelineDefinitionID, params.ProjectID, params.IdentityInfo, apierrors.ErrRerunProjectPipeline)
	if err != nil {
		return nil, err
	}

	return &deftype.ProjectPipelineRerunResult{
		Pipeline: dto,
	}, nil
}

func (p *ProjectPipelineService) FailRerun(ctx context.Context, params deftype.ProjectPipelineFailRerun) (*deftype.ProjectPipelineFailRerunResult, error) {
	dto, err := p.failRerunOrRerunPipeline(false, params.PipelineDefinitionID, params.ProjectID, params.IdentityInfo, apierrors.ErrFailRerunProjectPipeline)
	if err != nil {
		return nil, err
	}
	return &deftype.ProjectPipelineFailRerunResult{
		Pipeline: dto,
	}, nil
}

func (p *ProjectPipelineService) failRerunOrRerunPipeline(rerun bool, pipelineDefinitionID string, projectID uint64, identityInfo apistructs.IdentityInfo, apiError *errorresp.APIError) (*apistructs.PipelineDTO, error) {
	if pipelineDefinitionID == "" {
		return nil, apiError.InvalidParameter(fmt.Errorf("pipelineDefinitionID：%s", pipelineDefinitionID))
	}

	definition, source, err := p.getPipelineDefinitionAndSource(pipelineDefinitionID)
	if err != nil {
		return nil, apiError.InternalError(err)
	}
	err = p.checkDataPermissionByProjectID(projectID, source)
	if err != nil {
		return nil, apiError.AccessDenied()
	}

	var extraValue = apistructs.PipelineDefinitionExtraValue{}
	err = json.Unmarshal([]byte(definition.Extra.Extra), &extraValue)
	if err != nil {
		return nil, apiError.InternalError(fmt.Errorf("failed unmarshal pipeline extra error %v", err))
	}

	if err := p.checkRolePermission(identityInfo, extraValue.CreateRequest, apiError); err != nil {
		return nil, err
	}

	runningPipelineID, err := p.getRunningPipeline(extraValue.CreateRequest.PipelineSource.String(), extraValue.CreateRequest.PipelineYmlName)
	if err != nil {
		return nil, apiError.InternalError(err)
	}
	if runningPipelineID > 0 {
		return nil, apiError.InternalError(fmt.Errorf("operation failed, pipeline %v was running status", runningPipelineID))
	}
	pipeline, err := p.getLatestPipeline(extraValue.CreateRequest.PipelineSource.String(), extraValue.CreateRequest.PipelineYmlName)
	if err != nil {
		return nil, apiError.InternalError(err)
	}
	if !pipeline.Status.IsFailedStatus() {
		return nil, apiError.InternalError(fmt.Errorf("operation failed, the latest pipeline is not in an error state"))
	}

	if rerun {
		var req apistructs.PipelineRerunRequest
		req.PipelineID = pipeline.ID
		req.AutoRunAtOnce = true
		req.IdentityInfo = identityInfo
		dto, err := p.bundle.RerunPipeline(req)
		if err != nil {
			return nil, apiError.InternalError(err)
		}
		return dto, nil
	} else {
		var req apistructs.PipelineRerunFailedRequest
		req.PipelineID = pipeline.ID
		req.AutoRunAtOnce = true
		req.IdentityInfo = identityInfo
		dto, err := p.bundle.RerunFailedPipeline(req)
		if err != nil {
			return nil, apiError.InternalError(err)
		}

		return dto, nil
	}
}

func (p *ProjectPipelineService) startOrEndCron(identityInfo apistructs.IdentityInfo, pipelineDefinitionID string, projectID uint64, enable bool, apiError *errorresp.APIError) (*apistructs.PipelineCronDTO, error) {
	if pipelineDefinitionID == "" {
		return nil, apiError.InvalidParameter(fmt.Errorf("pipelineDefinitionID：%s", pipelineDefinitionID))
	}

	definition, source, err := p.getPipelineDefinitionAndSource(pipelineDefinitionID)
	if err != nil {
		return nil, apiError.InternalError(err)
	}
	err = p.checkDataPermissionByProjectID(projectID, source)
	if err != nil {
		return nil, apiError.AccessDenied()
	}

	var extraValue = apistructs.PipelineDefinitionExtraValue{}
	err = json.Unmarshal([]byte(definition.Extra.Extra), &extraValue)
	if err != nil {
		return nil, apiError.InternalError(fmt.Errorf("failed unmarshal pipeline extra error %v", err))
	}

	if err := p.checkRolePermission(identityInfo, extraValue.CreateRequest, apiError); err != nil {
		return nil, err
	}

	var req apistructs.PipelineCronPagingRequest
	req.PageNo = 1
	req.PageSize = 1
	req.Sources = []apistructs.PipelineSource{extraValue.CreateRequest.PipelineSource}
	req.YmlNames = []string{extraValue.CreateRequest.PipelineYmlName}
	cron, err := p.bundle.PageListPipelineCrons(req)
	if err != nil {
		return nil, apiError.InternalError(err)
	}
	if len(cron.Data) == 0 {
		return nil, apiError.InternalError(fmt.Errorf("not find cron"))
	}

	var dto *apistructs.PipelineCronDTO
	if enable {
		dto, err = p.bundle.StartPipelineCron(cron.Data[0].ID)
		if err != nil {
			return nil, apiError.InternalError(err)
		}
	} else {
		dto, err = p.bundle.StopPipelineCron(cron.Data[0].ID)
		if err != nil {
			return nil, apiError.InternalError(err)
		}
	}
	return dto, nil
}

func getRunningStatus() []string {
	var runningStatus []string
	for _, status := range apistructs.ReconcilerRunningStatuses() {
		runningStatus = append(runningStatus, status.String())
	}
	return runningStatus
}

func (p *ProjectPipelineService) getRunningPipeline(pipelineSource string, pipelineYmlName string) (pipelineID uint64, err error) {
	var pipelinePageListRequest = apistructs.PipelinePageListRequest{
		PageNum:  1,
		PageSize: 1,
		Sources: []apistructs.PipelineSource{
			apistructs.PipelineSource(pipelineSource),
		},
		YmlNames: []string{
			pipelineYmlName,
		},
		Statuses: getRunningStatus(),
		DescCols: []string{
			"id",
		},
	}
	data, err := p.bundle.PageListPipeline(pipelinePageListRequest)
	if err != nil {
		return 0, apierrors.ErrCancelProjectPipeline.InternalError(err)
	}
	if len(data.Pipelines) == 0 {
		return 0, nil
	}
	return data.Pipelines[0].ID, nil
}

func (p *ProjectPipelineService) getLatestPipeline(pipelineSource string, pipelineYmlName string) (pipeline *apistructs.PagePipeline, err error) {
	var pipelinePageListRequest = apistructs.PipelinePageListRequest{
		PageNum:  1,
		PageSize: 1,
		Sources: []apistructs.PipelineSource{
			apistructs.PipelineSource(pipelineSource),
		},
		YmlNames: []string{
			pipelineYmlName,
		},
		NotStatuses: getRunningStatus(),
		DescCols: []string{
			"id",
		},
	}
	data, err := p.bundle.PageListPipeline(pipelinePageListRequest)
	if err != nil {
		return nil, apierrors.ErrCancelProjectPipeline.InternalError(err)
	}
	if len(data.Pipelines) == 0 {
		return nil, nil
	}
	return &data.Pipelines[0], nil
}

func (p *ProjectPipelineService) getPipelineDefinitionAndSource(pipelineDefinitionID string) (PipelineDefinition *dpb.PipelineDefinition, pipelineSource *spb.PipelineSource, err error) {
	definition, err := p.getPipelineDefinition(pipelineDefinitionID)
	if err != nil {
		return nil, nil, err
	}
	source, err := p.getPipelineSource(definition.PipelineSourceId)
	if err != nil {
		return nil, nil, err
	}
	return definition, source, nil
}

func (p *ProjectPipelineService) getPipelineDefinition(pipelineDefinitionID string) (PipelineDefinition *dpb.PipelineDefinition, err error) {
	var getReq dpb.PipelineDefinitionGetRequest
	getReq.PipelineDefinitionID = pipelineDefinitionID
	resp, err := p.PipelineDefinition.Get(context.Background(), &getReq)
	if err != nil {
		return nil, err
	}
	if resp == nil || resp.PipelineDefinition == nil || resp.PipelineDefinition.Extra == nil {
		return nil, fmt.Errorf("not find pipeline definition")
	}
	return resp.PipelineDefinition, nil
}

func (p *ProjectPipelineService) getPipelineSource(sourceID string) (pipelineSource *spb.PipelineSource, err error) {
	var sourceGetReq = spb.PipelineSourceGetRequest{}
	sourceGetReq.PipelineSourceID = sourceID
	source, err := p.PipelineSource.Get(context.Background(), &sourceGetReq)
	if err != nil {
		return nil, err
	}
	if source == nil || source.PipelineSource == nil || source.PipelineSource.PipelineYml == "" {
		return nil, fmt.Errorf("source %v pipeline yml was empty", sourceID)
	}
	return source.PipelineSource, nil
}

func (p *ProjectPipelineService) batchGetPipelineDefinition(pipelineDefinitionIDArray []string) (map[string]*dpb.PipelineDefinition, error) {
	var pipelineDefinitionListRequest dpb.PipelineDefinitionListRequest
	pipelineDefinitionListRequest.IdList = pipelineDefinitionIDArray
	resp, err := p.PipelineDefinition.List(context.Background(), &pipelineDefinitionListRequest)
	if err != nil {
		return nil, err
	}
	var pipelineDefinitionMap = map[string]*dpb.PipelineDefinition{}
	for _, v := range resp.Data {
		pipelineDefinitionMap[v.ID] = v
	}
	return pipelineDefinitionMap, nil
}

func (p *ProjectPipelineService) batchGetPipelineSources(pipelineSourceIDArray []string) (map[string]*spb.PipelineSource, error) {
	var pipelineSourceListRequest spb.PipelineSourceListRequest
	pipelineSourceListRequest.IdList = pipelineSourceIDArray
	resp, err := p.PipelineSource.List(context.Background(), &pipelineSourceListRequest)
	if err != nil {
		return nil, err
	}
	var pipelineSourceMap = map[string]*spb.PipelineSource{}
	for _, v := range resp.Data {
		pipelineSourceMap[v.ID] = v
	}
	return pipelineSourceMap, nil
}

func (p *ProjectPipelineService) autoRunPipeline(identityInfo apistructs.IdentityInfo, definition *dpb.PipelineDefinition, source *spb.PipelineSource) (*apistructs.PipelineDTO, error) {
	var extraValue = apistructs.PipelineDefinitionExtraValue{}
	err := json.Unmarshal([]byte(definition.Extra.Extra), &extraValue)
	if err != nil {
		return nil, apierrors.ErrRunProjectPipeline.InternalError(fmt.Errorf("failed unmarshal pipeline extra error %v", err))
	}

	if err := p.checkRolePermission(identityInfo, extraValue.CreateRequest, apierrors.ErrRunProjectPipeline); err != nil {
		return nil, err
	}

	createV2 := extraValue.CreateRequest
	createV2.PipelineYml = source.PipelineYml
	createV2.AutoRunAtOnce = true
	createV2.DefinitionID = definition.ID

	value, err := p.bundle.CreatePipeline(createV2)
	if err != nil {
		return nil, apierrors.ErrRunProjectPipeline.InternalError(err)
	}
	_, err = p.PipelineDefinition.Update(context.Background(), &dpb.PipelineDefinitionUpdateRequest{Status: string(apistructs.StatusRunning)})
	if err != nil {
		return nil, apierrors.ErrRunProjectPipeline.InternalError(err)
	}
	return value, nil
}

<<<<<<< HEAD
func (p *ProjectPipelineService) checkRolePermission(identityInfo apistructs.IdentityInfo, createRequest *apistructs.PipelineCreateRequestV2, apiError *errorresp.APIError) error {
	appIDString := createRequest.Labels[apistructs.LabelAppID]
	appID, err := strconv.ParseInt(appIDString, 64, 10)
	if err != nil {
		return apiError.InternalError(fmt.Errorf("definition extras not find appID %v"))
	}
	if err := p.Permission.CheckRuntimeBranch(identityInfo, uint64(appID), createRequest.Labels[apistructs.LabelBranch], apistructs.OperateAction); err != nil {
		return apiError.AccessDenied()
	}
	return nil
}

func (p *ProjectPipelineService) checkDataPermission(project *apistructs.ProjectDTO, org *apistructs.OrgDTO, source *spb.PipelineSource) error {
	if !strings.HasPrefix(source.Remote, filepath.Join(org.Name, project.Name)) {
		return fmt.Errorf("no permission")
	}
	return nil
}

func (p *ProjectPipelineService) checkDataPermissionByProjectID(projectID uint64, source *spb.PipelineSource) error {
	project, err := p.bundle.GetProject(projectID)
	if err != nil {
		return err
	}

	org, err := p.bundle.GetOrg(project.OrgID)
	if err != nil {
		return err
	}

	return p.checkDataPermission(project, org, source)
=======
func (p *ProjectPipelineService) ListApp(ctx context.Context, params *pb.ListAppRequest) (*pb.ListAppResponse, error) {
	if err := params.Validate(); err != nil {
		return nil, apierrors.ErrListAppProjectPipeline.InvalidParameter(err)
	}

	project, err := p.bundle.GetProject(params.ProjectID)
	if err != nil {
		return nil, apierrors.ErrListAppProjectPipeline.InternalError(err)
	}

	org, err := p.bundle.GetOrg(project.OrgID)
	if err != nil {
		return nil, apierrors.ErrListAppProjectPipeline.InternalError(err)
	}

	appResp, err := p.bundle.GetMyApps(apis.GetUserID(ctx), project.OrgID, project.ID)
	if err != nil {
		return nil, apierrors.ErrListAppProjectPipeline.InternalError(err)
	}

	appNames := make([]string, 0, len(appResp.List))
	for _, v := range appResp.List {
		appNames = append(appNames, v.Name)
	}

	list, err := p.PipelineDefinition.List(ctx, &dpb.PipelineDefinitionListRequest{
		PageSize: 9999,
		PageNo:   1,

		Remote: func() []string {
			remotes := make([]string, 0, len(appNames))
			for _, v := range appNames {
				remotes = append(remotes, fmt.Sprintf("%s/%s/%s", org.Name, project.Name, v))
			}
			return remotes
		}(),
	})
	if err != nil {
		return nil, apierrors.ErrListAppProjectPipeline.InternalError(err)
	}

	pipelineWithAppNames := make([]pipelineWithAppName, 0, len(list.Data))
	for _, v := range list.Data {
		split := strings.Split(v.Remote, "/")
		pipelineWithAppNames = append(pipelineWithAppNames, pipelineWithAppName{
			AppName: func() string {
				if len(split) > 0 {
					return split[len(split)-1]
				}
				return ""
			}(),
			PipelineDefinition: dpb.PipelineDefinition{},
		})
	}

	appNamePipelineNumMap := make(map[string]*pipelineNum)
	for _, v := range appNames {
		appNamePipelineNumMap[v] = &pipelineNum{
			RunningNum: 0,
			FailedNum:  0,
		}
	}
	timeEnd := time.Now()
	timeStart := timeEnd.Add(-1 * 24 * time.Hour)
	for _, v := range pipelineWithAppNames {
		if v.Status == string(apistructs.StatusRunning) {
			appNamePipelineNumMap[v.AppName].RunningNum++
			continue
		}
		if v.StartedAt.AsTime().After(timeStart) &&
			v.StartedAt.AsTime().Before(timeEnd) &&
			v.Status == string(apistructs.StatusFailed) {
			appNamePipelineNumMap[v.AppName].FailedNum++
		}
	}

	apps := make([]*pb.Application, 0, len(appResp.List))
	for _, v := range appResp.List {
		apps = append(apps, &pb.Application{
			ID:             v.ID,
			Name:           v.Name,
			DisplayName:    v.DisplayName,
			Mode:           v.Mode,
			Desc:           v.Desc,
			Logo:           v.Logo,
			IsPublic:       v.IsPublic,
			Creator:        v.Creator,
			GitRepo:        v.GitRepo,
			OrgID:          v.OrgID,
			OrgDisplayName: v.OrgDisplayName,
			ProjectId:      v.ProjectID,
			ProjectName:    v.ProjectName,
			IsExternalRepo: v.IsExternalRepo,
			CreatedAt:      timestamppb.New(v.CreatedAt),
			UpdatedAt:      timestamppb.New(v.UpdatedAt),
			RunningNum:     uint64(appNamePipelineNumMap[v.Name].RunningNum),
			FailedNum:      uint64(appNamePipelineNumMap[v.Name].FailedNum),
		})
	}
	return &pb.ListAppResponse{
		Data: apps,
	}, nil
}

type pipelineNum struct {
	RunningNum int `json:"runningNum"`
	FailedNum  int `json:"failedNum"`
}

type pipelineWithAppName struct {
	AppName string `json:"appName"`
	dpb.PipelineDefinition
>>>>>>> ef4f7cae
}<|MERGE_RESOLUTION|>--- conflicted
+++ resolved
@@ -20,10 +20,7 @@
 	"encoding/json"
 	"fmt"
 	"path/filepath"
-<<<<<<< HEAD
 	"strconv"
-=======
->>>>>>> ef4f7cae
 	"strings"
 	"sync"
 	"time"
@@ -774,39 +771,7 @@
 	return value, nil
 }
 
-<<<<<<< HEAD
-func (p *ProjectPipelineService) checkRolePermission(identityInfo apistructs.IdentityInfo, createRequest *apistructs.PipelineCreateRequestV2, apiError *errorresp.APIError) error {
-	appIDString := createRequest.Labels[apistructs.LabelAppID]
-	appID, err := strconv.ParseInt(appIDString, 64, 10)
-	if err != nil {
-		return apiError.InternalError(fmt.Errorf("definition extras not find appID %v"))
-	}
-	if err := p.Permission.CheckRuntimeBranch(identityInfo, uint64(appID), createRequest.Labels[apistructs.LabelBranch], apistructs.OperateAction); err != nil {
-		return apiError.AccessDenied()
-	}
-	return nil
-}
-
-func (p *ProjectPipelineService) checkDataPermission(project *apistructs.ProjectDTO, org *apistructs.OrgDTO, source *spb.PipelineSource) error {
-	if !strings.HasPrefix(source.Remote, filepath.Join(org.Name, project.Name)) {
-		return fmt.Errorf("no permission")
-	}
-	return nil
-}
-
-func (p *ProjectPipelineService) checkDataPermissionByProjectID(projectID uint64, source *spb.PipelineSource) error {
-	project, err := p.bundle.GetProject(projectID)
-	if err != nil {
-		return err
-	}
-
-	org, err := p.bundle.GetOrg(project.OrgID)
-	if err != nil {
-		return err
-	}
-
-	return p.checkDataPermission(project, org, source)
-=======
+
 func (p *ProjectPipelineService) ListApp(ctx context.Context, params *pb.ListAppRequest) (*pb.ListAppResponse, error) {
 	if err := params.Validate(); err != nil {
 		return nil, apierrors.ErrListAppProjectPipeline.InvalidParameter(err)
@@ -919,5 +884,38 @@
 type pipelineWithAppName struct {
 	AppName string `json:"appName"`
 	dpb.PipelineDefinition
->>>>>>> ef4f7cae
+}
+
+
+func (p *ProjectPipelineService) checkRolePermission(identityInfo apistructs.IdentityInfo, createRequest *apistructs.PipelineCreateRequestV2, apiError *errorresp.APIError) error {
+	appIDString := createRequest.Labels[apistructs.LabelAppID]
+	appID, err := strconv.ParseInt(appIDString, 64, 10)
+	if err != nil {
+		return apiError.InternalError(fmt.Errorf("definition extras not find appID %v"))
+	}
+	if err := p.Permission.CheckRuntimeBranch(identityInfo, uint64(appID), createRequest.Labels[apistructs.LabelBranch], apistructs.OperateAction); err != nil {
+		return apiError.AccessDenied()
+	}
+	return nil
+}
+
+func (p *ProjectPipelineService) checkDataPermission(project *apistructs.ProjectDTO, org *apistructs.OrgDTO, source *spb.PipelineSource) error {
+	if !strings.HasPrefix(source.Remote, filepath.Join(org.Name, project.Name)) {
+		return fmt.Errorf("no permission")
+	}
+	return nil
+}
+
+func (p *ProjectPipelineService) checkDataPermissionByProjectID(projectID uint64, source *spb.PipelineSource) error {
+	project, err := p.bundle.GetProject(projectID)
+	if err != nil {
+		return err
+	}
+
+	org, err := p.bundle.GetOrg(project.OrgID)
+	if err != nil {
+		return err
+	}
+
+	return p.checkDataPermission(project, org, source)
 }