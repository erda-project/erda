--- conflicted
+++ resolved
@@ -153,7 +153,7 @@
 	if err != nil {
 		return nil, apierrors.ErrCreateProjectPipeline.InternalError(err)
 	}
-<<<<<<< HEAD
+
 	pipelineYml, err := pipelineyml.New([]byte(sourceReq.PipelineYml))
 	if err != nil {
 		return nil, apierrors.ErrCreateProjectPipeline.InternalError(err)
@@ -163,12 +163,11 @@
 	pipelineYml.Spec().LoopStagesActions(func(stage int, action *pipelineyml.Action) {
 		totalActionNum++
 	})
-=======
+
 	location, err := p.makeLocationByAppID(params.AppID)
 	if err != nil {
 		return nil, apierrors.ErrCreateProjectPipeline.InternalError(err)
 	}
->>>>>>> cd1c6643
 
 	definitionRsp, err := p.PipelineDefinition.Create(ctx, &dpb.PipelineDefinitionCreateRequest{
 		Location:         location,
