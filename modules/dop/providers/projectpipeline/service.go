--- conflicted
+++ resolved
@@ -44,11 +44,8 @@
 	Permission         *permission.Permission
 	PipelineCms        cmspb.CmsServiceServer
 	trans              i18n.Translator
-<<<<<<< HEAD
 	GuideSvc           guidepb.GuideServiceServer
-=======
 	PipelineCron       cronpb.CronServiceServer
->>>>>>> dfb22b30
 }
 
 func (p *ProjectPipelineService) WithPipelineSvc(svc *pipeline.Pipeline) {
