// Copyright (c) 2021 Terminus, Inc.
//
// Licensed under the Apache License, Version 2.0 (the "License");
// you may not use this file except in compliance with the License.
// You may obtain a copy of the License at
//
//      http://www.apache.org/licenses/LICENSE-2.0
//
// Unless required by applicable law or agreed to in writing, software
// distributed under the License is distributed on an "AS IS" BASIS,
// WITHOUT WARRANTIES OR CONDITIONS OF ANY KIND, either express or implied.
// See the License for the specific language governing permissions and
// limitations under the License.

package dop

import (
	"context"
	"fmt"
	"net/url"
	"time"

	"github.com/aliyun/aliyun-oss-go-sdk/oss"
	"github.com/google/uuid"
	"github.com/gorilla/schema"
	"github.com/sirupsen/logrus"

	"github.com/erda-project/erda-infra/base/servicehub"
	infrahttpserver "github.com/erda-project/erda-infra/providers/httpserver"
	"github.com/erda-project/erda/apistructs"
	"github.com/erda-project/erda/bundle"
	"github.com/erda-project/erda/modules/dop/bdl"
	"github.com/erda-project/erda/modules/dop/component-protocol/types"
	"github.com/erda-project/erda/modules/dop/conf"
	"github.com/erda-project/erda/modules/dop/dao"
	"github.com/erda-project/erda/modules/dop/dbclient"
	"github.com/erda-project/erda/modules/dop/endpoints"
	"github.com/erda-project/erda/modules/dop/event"
	"github.com/erda-project/erda/modules/dop/services/apidocsvc"
	"github.com/erda-project/erda/modules/dop/services/apierrors"
	"github.com/erda-project/erda/modules/dop/services/appcertificate"
	"github.com/erda-project/erda/modules/dop/services/application"
	"github.com/erda-project/erda/modules/dop/services/assetsvc"
	"github.com/erda-project/erda/modules/dop/services/autotest"
	atv2 "github.com/erda-project/erda/modules/dop/services/autotest_v2"
	"github.com/erda-project/erda/modules/dop/services/branchrule"
	"github.com/erda-project/erda/modules/dop/services/cdp"
	"github.com/erda-project/erda/modules/dop/services/certificate"
	"github.com/erda-project/erda/modules/dop/services/code_coverage"
	"github.com/erda-project/erda/modules/dop/services/comment"
	"github.com/erda-project/erda/modules/dop/services/cq"
	"github.com/erda-project/erda/modules/dop/services/environment"
	"github.com/erda-project/erda/modules/dop/services/filetree"
	"github.com/erda-project/erda/modules/dop/services/issue"
	"github.com/erda-project/erda/modules/dop/services/issuefilterbm"
	"github.com/erda-project/erda/modules/dop/services/issuepanel"
	"github.com/erda-project/erda/modules/dop/services/issueproperty"
	"github.com/erda-project/erda/modules/dop/services/issuerelated"
	"github.com/erda-project/erda/modules/dop/services/issuestate"
	"github.com/erda-project/erda/modules/dop/services/issuestream"
	"github.com/erda-project/erda/modules/dop/services/iteration"
	"github.com/erda-project/erda/modules/dop/services/libreference"
	"github.com/erda-project/erda/modules/dop/services/migrate"
	"github.com/erda-project/erda/modules/dop/services/monitor"
	"github.com/erda-project/erda/modules/dop/services/namespace"
	"github.com/erda-project/erda/modules/dop/services/nexussvc"
	"github.com/erda-project/erda/modules/dop/services/org"
	"github.com/erda-project/erda/modules/dop/services/permission"
	"github.com/erda-project/erda/modules/dop/services/pipeline"
	"github.com/erda-project/erda/modules/dop/services/project"
	"github.com/erda-project/erda/modules/dop/services/projectpipelinefiletree"
	"github.com/erda-project/erda/modules/dop/services/publisher"
	"github.com/erda-project/erda/modules/dop/services/sceneset"
	"github.com/erda-project/erda/modules/dop/services/sonar_metric_rule"
	"github.com/erda-project/erda/modules/dop/services/test_report"
	"github.com/erda-project/erda/modules/dop/services/testcase"
	"github.com/erda-project/erda/modules/dop/services/testplan"
	"github.com/erda-project/erda/modules/dop/services/testset"
	"github.com/erda-project/erda/modules/dop/services/ticket"
	"github.com/erda-project/erda/modules/dop/services/workbench"
	"github.com/erda-project/erda/modules/dop/utils"
	"github.com/erda-project/erda/pkg/cron"
	"github.com/erda-project/erda/pkg/crypto/encryption"
	"github.com/erda-project/erda/pkg/database/dbengine"
	"github.com/erda-project/erda/pkg/discover"
	"github.com/erda-project/erda/pkg/http/httpserver"
	"github.com/erda-project/erda/pkg/jsonstore"
	"github.com/erda-project/erda/pkg/jsonstore/etcd"
	"github.com/erda-project/erda/pkg/strutil"
	"github.com/erda-project/erda/pkg/ucauth"
)

const (
	EtcdPipelineCmsCompensate = "dop/pipelineCms/compensate"
	EtcdIssueStateCompensate  = "dop/issueState/compensate"
)

// Initialize 初始化应用启动服务.
func (p *provider) Initialize(ctx servicehub.Context) error {
	conf.Load()
	if conf.Debug() {
		logrus.SetLevel(logrus.DebugLevel)
		logrus.Infof("set log level: %s", logrus.DebugLevel)
	}

	// TODO invoke self use service
	//_ = os.Setenv("QA_ADDR", discover.QA())

	db := &dao.DBClient{
		DBEngine: &dbengine.DBEngine{
			DB: p.DB,
		},
	}
	dbclient.Set(db.DBEngine)
	ep, err := p.initEndpoints(db)
	if err != nil {
		return err
	}

	//定时上报issue
	go monitor.TimedTaskMetricsAddAndRepairBug(ep.DBClient(), bdl.Bdl)
	go monitor.TimedTaskMetricsIssue(ep.DBClient(), ep.UCClient(), bdl.Bdl)

	registerWebHook(bdl.Bdl)

	go endpoints.SetProjectStatsCache()

	// 注册 hook
	if err := ep.RegisterEvents(); err != nil {
		return err
	}

	p.Protocol.WithContextValue(types.IssueStateService, ep.IssueStateService())
	p.Protocol.WithContextValue(types.IssueFilterBmService, issuefilterbm.New(
		issuefilterbm.WithDBClient(db),
	))
	p.Protocol.WithContextValue(types.CodeCoverageService, ep.CodeCoverageService())
	p.Protocol.WithContextValue(types.IssueService, ep.IssueService())
	p.Protocol.WithContextValue(types.IterationService, ep.IterationService())
	p.Protocol.WithContextValue(types.ManualTestCaseService, ep.ManualTestCaseService())
	p.Protocol.WithContextValue(types.ManualTestPlanService, ep.ManualTestPlanService())
	p.Protocol.WithContextValue(types.AutoTestPlanService, ep.AutoTestPlanService())
	p.Protocol.WithContextValue(types.DBClient, ep.DBClient())
	p.Protocol.WithContextValue(types.ProjectPipelineService, p.ProjectPipelineSvc)

	// This server will never be started. Only the routes and locale loader are used by new http server
	server := httpserver.New(":0")
	server.Router().UseEncodedPath()
	server.RegisterEndpoint(ep.Routes())
	// server.Router().Path("/metrics").Methods(http.MethodGet).Handler(promxp.Handler("cmdb"))
	server.WithLocaleLoader(bdl.Bdl.GetLocaleLoader())
	server.Router().PathPrefix("/api/apim/metrics").Handler(endpoints.InternalReverseHandler(endpoints.ProxyMetrics))
	ctx.Service("http-server").(infrahttpserver.Router).Any("/**", server.Router())

	loadMetricKeysFromDb(db)

	logrus.Infof("start the service and listen on address: \"%s\"", conf.ListenAddr())

	interval := time.Duration(conf.TestFileIntervalSec())
	purgeCycle := conf.TestFileRecordPurgeCycleDay()
	if err := ep.TestCaseService().BatchClearProcessingRecords(); err != nil {
		logrus.Error(err)
		//return err
	}
	// Scheduled polling export task
	go func() {
		ticker := time.NewTicker(time.Second * interval)
		for {
			select {
			case <-ticker.C:
				exportTestFileTask(ep)
			case <-ep.ExportChannel:
				exportTestFileTask(ep)
			}
		}
	}()

	// Scheduled polling import task
	go func() {
		ticker := time.NewTicker(time.Second * interval)
		for {
			select {
			case <-ticker.C:
				importTestFileTask(ep)
			case <-ep.ImportChannel:
				importTestFileTask(ep)
			}
		}
	}()

	// Scheduled polling copy task
	go func() {
		ticker := time.NewTicker(time.Second * interval)
		for {
			select {
			case <-ticker.C:
				copyTestFileTask(ep)
			case <-ep.CopyChannel:
				copyTestFileTask(ep)
			}
		}
	}()

	// Daily clear test file records
	go func() {
		day := time.NewTicker(time.Hour * 24 * time.Duration(purgeCycle))
		for {
			select {
			case <-day.C:
				if err := ep.TestCaseService().DeleteRecordApiFilesByTime(time.Now().AddDate(0, 0, -purgeCycle)); err != nil {
					logrus.Error(err)
				}
			}
		}
	}()

	// compensate pipeline cms according to pipeline cron which enable is true
	go func() {
		// add etcd lock to ensure that it is executed only once
		resp, err := p.EtcdClient.Get(context.Background(), EtcdPipelineCmsCompensate)
		if err != nil {
			logrus.Error(err)
			return
		}
		if len(resp.Kvs) == 0 {
			logrus.Infof("start compensate pipelineCms")
			if err = compensatePipelineCms(ep); err != nil {
				logrus.Error(err)
			}
			_, err = p.EtcdClient.Put(context.Background(), EtcdPipelineCmsCompensate, "true")
			if err != nil {
				logrus.Error(err)
			}
		}
	}()

	// compensate issue state transition
	go func() {
		// add etcd lock to ensure that it is executed only once
		resp, err := p.EtcdClient.Get(context.Background(), EtcdIssueStateCompensate)
		if err != nil {
			logrus.Error(err)
			return
		}
		if len(resp.Kvs) == 0 {
			_, err = p.EtcdClient.Put(context.Background(), EtcdIssueStateCompensate, "true")
			if err != nil {
				logrus.Error(err)
			}
			logrus.Infof("start compensate issue state transition")
			if err = compensateIssueStateCirculation(ep); err != nil {
				logrus.Error(err)
				_, err = p.EtcdClient.Delete(context.Background(), EtcdIssueStateCompensate)
				if err != nil {
					logrus.Error(err)
				}
				return
			}
		}
	}()

	// instantly run once
	updateIssueExpiryStatus(ep)

	// daily issue expiry status update cron job
	go func() {
		cron := cron.New()
		err := cron.AddFunc(conf.UpdateIssueExpiryStatusCron(), func() {
			updateIssueExpiryStatus(ep)
		})
		if err != nil {
			panic(err)
		}
		cron.Start()
	}()

	go func() {
		if err := updateMemberContribution(ep.DBClient()); err != nil {
			p.Log.Error(err)
		}
		cron := cron.New()
		err := cron.AddFunc(conf.UpdateMemberActiveRankCron(), func() {
			updateMemberContribution(ep.DBClient())
		})
		if err != nil {
			p.Log.Error(err)
		}
		cron.Start()
	}()

	return nil
}

func updateMemberContribution(db *dao.DBClient) error {
	if err := db.BatchClearScore(); err != nil {
		return err
	}
	if err := db.IssueScore(); err != nil {
		return err
	}
	if err := db.CommitScore(); err != nil {
		return err
	}
	return db.QualityScore()
}

func updateIssueExpiryStatus(ep *endpoints.Endpoints) {
	start := time.Now()
	if err := ep.DBClient().BatchUpdateIssueExpiryStatus(apistructs.StateBelongs); err != nil {
		logrus.Errorf("daily issue expiry status batch update err: %v", err)
		return
	}
	logrus.Infof("daily issue expiry status batch update takes %v", time.Since(start))
}

func (p *provider) initEndpoints(db *dao.DBClient) (*endpoints.Endpoints, error) {
	var (
		etcdStore *etcd.Store
		ossClient *oss.Client
		store     jsonstore.JsonStore
	)

	etcdStore, err := etcd.New()
	if err != nil {
		return nil, err
	}

	if utils.IsOSS(conf.AvatarStorageURL()) {
		url, err := url.Parse(conf.AvatarStorageURL())
		if err != nil {
			return nil, err
		}
		appSecret, _ := url.User.Password()
		ossClient, err = oss.New(url.Host, url.User.Username(), appSecret)
		if err != nil {
			return nil, err
		}
	}

	store, err = jsonstore.New()
	if err != nil {
		return nil, err
	}

	c := cdp.New(cdp.WithBundle(bdl.Bdl))

	// init event
	e := event.New(event.WithBundle(bdl.Bdl))

	// queryStringDecoder
	queryStringDecoder := schema.NewDecoder()
	queryStringDecoder.IgnoreUnknownKeys(true)

	testCaseSvc := testcase.New(
		testcase.WithDBClient(db),
		testcase.WithBundle(bdl.Bdl),
	)
	testSetSvc := testset.New(
		testset.WithDBClient(db),
		testset.WithBundle(bdl.Bdl),
		testset.WithTestCaseService(testCaseSvc),
	)
	testCaseSvc.CreateTestSetFn = testSetSvc.Create

	autotest := autotest.New(autotest.WithDBClient(db),
		autotest.WithBundle(bdl.Bdl),
		autotest.WithPipelineCms(p.PipelineCms),
	)

	sceneset := sceneset.New(
		sceneset.WithDBClient(db),
		sceneset.WithBundle(bdl.Bdl),
	)

	autotestV2 := atv2.New(
		atv2.WithDBClient(db),
		atv2.WithBundle(bdl.Bdl),
		atv2.WithSceneSet(sceneset),
		atv2.WithAutotestSvc(autotest),
		atv2.WithPipelineCms(p.PipelineCms),
	)

	autotestV2.UpdateFileRecord = testCaseSvc.UpdateFileRecord
	autotestV2.CreateFileRecord = testCaseSvc.CreateFileRecord

	p.TestPlanSvc.WithAutoTestSvc(autotestV2)
	p.TaskErrorSvc.WithErrorBoxSvc(p.ErrorBoxSvc)

	sceneset.GetScenes = autotestV2.ListAutotestScene
	sceneset.CopyScene = autotestV2.CopyAutotestScene

	sonarMetricRule := sonar_metric_rule.New(
		sonar_metric_rule.WithDBClient(db),
		sonar_metric_rule.WithBundle(bdl.Bdl),
	)

	migrateSvc := migrate.New(migrate.WithDBClient(db))

	// 初始化UC Client
	uc := ucauth.NewUCClient(discover.UC(), conf.UCClientID(), conf.UCClientSecret())
	if conf.OryEnabled() {
		uc = ucauth.NewUCClient(conf.OryKratosPrivateAddr(), conf.OryCompatibleClientID(), conf.OryCompatibleClientSecret())
		uc.SetDBClient(db.DB)
	}

	// init ticket service
	t := ticket.New(ticket.WithDBClient(db),
		ticket.WithBundle(bdl.Bdl),
	)

	// init comment service
	com := comment.New(
		comment.WithDBClient(db),
		comment.WithBundle(bdl.Bdl),
	)

	ns := namespace.New(
		namespace.WithDBClient(db),
		namespace.WithBundle(bdl.Bdl),
	)

	branchRule := branchrule.New(
		branchrule.WithDBClient(db),
		branchrule.WithBundle(bdl.Bdl),
	)
	gittarFileTreeSvc := filetree.New(filetree.WithBundle(bdl.Bdl), filetree.WithBranchRule(branchRule))

	// 查询
	pFileTree := projectpipelinefiletree.New(
		projectpipelinefiletree.WithBundle(bdl.Bdl),
		projectpipelinefiletree.WithFileTreeSvc(gittarFileTreeSvc),
		projectpipelinefiletree.WithAutoTestSvc(autotest),
	)

	// init permission
	perm := permission.New(permission.WithBundle(bdl.Bdl), permission.WithBranchRule(branchRule))

	filetreeSvc := apidocsvc.New(apidocsvc.WithBranchRuleSvc(branchRule))

	env := environment.New(
		environment.WithDBClient(db),
		environment.WithBundle(bdl.Bdl),
	)

	issueRelated := issuerelated.New(
		issuerelated.WithDBClient(db),
		issuerelated.WithBundle(bdl.Bdl),
	)

	issueStream := issuestream.New(
		issuestream.WithDBClient(db),
		issuestream.WithBundle(bdl.Bdl),
	)

	issueproperty := issueproperty.New(
		issueproperty.WithDBClient(db),
		issueproperty.WithBundle(bdl.Bdl),
	)

	issue := issue.New(
		issue.WithDBClient(db),
		issue.WithBundle(bdl.Bdl),
		issue.WithIssueStream(issueStream),
		issue.WithUCClient(uc),
		issue.WithTranslator(p.IssueTan),
		issue.WithIssueRelated(issueRelated),
	)

	issueState := issuestate.New(
		issuestate.WithDBClient(db),
		issuestate.WithBundle(bdl.Bdl),
	)

	issuePanel := issuepanel.New(
		issuepanel.WithDBClient(db),
		issuepanel.WithBundle(bdl.Bdl),
		issuepanel.WithIssue(issue),
	)

	itr := iteration.New(
		iteration.WithDBClient(db),
		iteration.WithIssue(issue),
	)

	testPlan := testplan.New(
		testplan.WithDBClient(db),
		testplan.WithBundle(bdl.Bdl),
		testplan.WithTestCase(testCaseSvc),
		testplan.WithTestSet(testSetSvc),
		testplan.WithAutoTest(autotest),
		testplan.WithIssue(issue),
		testplan.WithIssueState(issueState),
		testplan.WithIterationSvc(itr),
	)

	workBench := workbench.New(
		workbench.WithBundle(bdl.Bdl),
		workbench.WithIssue(issue),
	)

	rsaCrypt := encryption.NewRSAScrypt(encryption.RSASecret{
		PublicKey:          conf.Base64EncodedRsaPublicKey(),
		PublicKeyDataType:  encryption.Base64,
		PrivateKey:         conf.Base64EncodedRsaPrivateKey(),
		PrivateKeyDataType: encryption.Base64,
		PrivateKeyType:     encryption.PKCS1,
	})

	// init nexus service
	nexusSvc := nexussvc.New(
		nexussvc.WithDBClient(db),
		nexussvc.WithBundle(bdl.Bdl),
		nexussvc.WithRsaCrypt(rsaCrypt),
		nexussvc.WithPipelineCms(p.PipelineCms),
	)

	// init publisher service
	pub := publisher.New(
		publisher.WithDBClient(db),
		publisher.WithUCClient(uc),
		publisher.WithBundle(bdl.Bdl),
		publisher.WithNexusSvc(nexusSvc),
	)

	// init certificate service
	cer := certificate.New(
		certificate.WithDBClient(db),
		certificate.WithBundle(bdl.Bdl),
	)

	// init appcertificate service
	appCer := appcertificate.New(
		appcertificate.WithDBClient(db),
		appcertificate.WithBundle(bdl.Bdl),
		appcertificate.WithCertificate(cer),
		appcertificate.WithPipelineCms(p.PipelineCms),
	)

	libReference := libreference.New(
		libreference.WithDBClient(db),
		libreference.WithBundle(bdl.Bdl),
	)

	// init org service
	o := org.New(
		org.WithDBClient(db),
		org.WithUCClient(uc),
		org.WithBundle(bdl.Bdl),
		org.WithPublisher(pub),
		org.WithNexusSvc(nexusSvc),
		org.WithTrans(p.ResourceTrans),
		org.WithCMP(p.Cmp),
	)

	// init project service
	proj := project.New(
		project.WithBundle(bdl.Bdl),
		project.WithTrans(p.ResourceTrans),
		project.WithCMP(p.Cmp),
	)
	proj.UpdateFileRecord = testCaseSvc.UpdateFileRecord
	proj.CreateFileRecord = testCaseSvc.CreateFileRecord

	app := application.New(
		application.WithBundle(bdl.Bdl),
		application.WithDBClient(db),
		application.WithPipelineCms(p.PipelineCms),
	)

	codeCvc := code_coverage.New(
		code_coverage.WithDBClient(db),
		code_coverage.WithBundle(bdl.Bdl),
		code_coverage.WithEnvConfig(env),
	)

	testReportSvc := test_report.New(
		test_report.WithDBClient(db),
		test_report.WithBundle(bdl.Bdl),
	)

	pipelineSvc := pipeline.New(
		pipeline.WithBundle(bdl.Bdl),
		pipeline.WithBranchRuleSvc(branchRule),
		pipeline.WithPublisherSvc(pub),
		pipeline.WithPipelineCms(p.PipelineCms),
		pipeline.WithPipelineSource(p.PipelineSource),
		pipeline.WithPipelineDefinition(p.PipelineDefinition),
	)
	p.ProjectPipelineSvc.WithPipelineSvc(pipelineSvc)
	p.ProjectPipelineSvc.WithPermissionSvc(perm)

	// compose endpoints
	ep := endpoints.New(
		endpoints.WithBundle(bdl.Bdl),
<<<<<<< HEAD
		endpoints.WithPipeline(pipelineSvc),
=======
		endpoints.WithPipeline(pipeline.New(
			pipeline.WithBundle(bdl.Bdl),
			pipeline.WithBranchRuleSvc(branchRule),
			pipeline.WithPublisherSvc(pub),
			pipeline.WithPipelineCms(p.PipelineCms),
			pipeline.WithPipelineDefinitionServices(p.PipelineDs),
			pipeline.WithAppSvc(app),
		)),
>>>>>>> 15833c4a
		endpoints.WithPipelineCms(p.PipelineCms),
		endpoints.WithEvent(e),
		endpoints.WithCDP(c),
		endpoints.WithPermission(perm),
		endpoints.WithQueryStringDecoder(queryStringDecoder),
		endpoints.WithGittarFileTree(gittarFileTreeSvc),
		endpoints.WithProjectPipelineFileTree(pFileTree),

		endpoints.WithQueryStringDecoder(queryStringDecoder),
		endpoints.WithAssetSvc(assetsvc.New(assetsvc.WithBranchRuleSvc(branchRule))),
		endpoints.WithFileTreeSvc(filetreeSvc),
		endpoints.WithProject(proj),
		endpoints.WithApplication(app),

		endpoints.WithDB(db),
		endpoints.WithTestcase(testCaseSvc),
		endpoints.WithTestSet(testSetSvc),
		endpoints.WithSonarMetricRule(sonarMetricRule),
		endpoints.WithTestplan(testPlan),
		endpoints.WithWorkbench(workBench),
		endpoints.WithCQ(cq.New(cq.WithBundle(bdl.Bdl), cq.WithBranchRule(branchRule))),
		endpoints.WithAutoTest(autotest),
		endpoints.WithAutoTestV2(autotestV2),
		endpoints.WithSceneSet(sceneset),
		endpoints.WithMigrate(migrateSvc),

		endpoints.WithJSONStore(store),
		endpoints.WithEtcdStore(etcdStore),
		endpoints.WithOSSClient(ossClient),
		endpoints.WithTicket(t),
		endpoints.WithComment(com),
		endpoints.WithBranchRule(branchRule),
		endpoints.WithNamespace(ns),
		endpoints.WithEnvConfig(env),
		endpoints.WithIssue(issue),
		endpoints.WithIssueRelated(issueRelated),
		endpoints.WithIssueStream(issueStream),
		endpoints.WithIssueProperty(issueproperty),
		endpoints.WithIssueState(issueState),
		endpoints.WithIssuePanel(issuePanel),
		endpoints.WithIteration(itr),
		endpoints.WithPublisher(pub),
		endpoints.WithCertificate(cer),
		endpoints.WithAppCertificate(appCer),
		endpoints.WithLibReference(libReference),
		endpoints.WithOrg(o),
		endpoints.WithCodeCoverageExecRecord(codeCvc),
		endpoints.WithTestReportRecord(testReportSvc),
	)

	ep.ImportChannel = make(chan uint64)
	ep.ExportChannel = make(chan uint64)
	ep.CopyChannel = make(chan uint64)
	return ep, nil
}

func loadMetricKeysFromDb(db *dao.DBClient) {
	var list []*apistructs.SonarMetricKey
	if err := db.Table("qa_sonar_metric_keys").Find(&list).Error; err != nil {
		panic(err)
	}

	for _, sonarMetricKey := range list {
		apistructs.SonarMetricKeys[sonarMetricKey.ID] = sonarMetricKey
	}
}

func registerWebHook(bdl *bundle.Bundle) {
	// 注册审批流状态变更监听
	ev := apistructs.CreateHookRequest{
		Name:   "dop_approve_status_changed",
		Events: []string{bundle.ApprovalStatusChangedEvent},
		URL:    strutil.Concat("http://", discover.DOP(), "/api/approvals/actions/watch-status"),
		Active: true,
		HookLocation: apistructs.HookLocation{
			Org:         "-1",
			Project:     "-1",
			Application: "-1",
		},
	}
	if err := bdl.CreateWebhook(ev); err != nil {
		logrus.Warnf("failed to register approval status changed event, %v", err)
	}

	ev = apistructs.CreateHookRequest{
		Name:   "pipeline_yml_update",
		Events: []string{bundle.GitPushEvent},
		URL:    strutil.Concat("http://", discover.DOP(), "/api/cicd-crons/actions/hook-for-update"),
		Active: true,
		HookLocation: apistructs.HookLocation{
			Org:         "-1",
			Project:     "-1",
			Application: "-1",
		},
	}
	if err := bdl.CreateWebhook(ev); err != nil {
		logrus.Warnf("failed to register pipeline yml event, %v", err)
	}

	ev = apistructs.CreateHookRequest{
		Name:   "pipeline_definition_update",
		Events: []string{bundle.GitPushEvent},
		URL:    strutil.Concat("http://", discover.DOP(), "/api/cicd-pipelines/actions/hook-for-definition-update"),
		Active: true,
		HookLocation: apistructs.HookLocation{
			Org:         "-1",
			Project:     "-1",
			Application: "-1",
		},
	}
	if err := bdl.CreateWebhook(ev); err != nil {
		logrus.Warnf("failed to register pipeline yml event, %v", err)
	}
}

func exportTestFileTask(ep *endpoints.Endpoints) {
	svc := ep.TestCaseService()
	ok, record, err := svc.GetFirstFileReady(apistructs.FileActionTypeExport,
		apistructs.FileSpaceActionTypeExport,
		apistructs.FileSceneSetActionTypeExport,
		apistructs.FileProjectTemplateExport)
	if err != nil {
		logrus.Error(apierrors.ErrExportTestCases.InternalError(err))
		return
	}
	if !ok {
		return
	}
	switch record.Type {
	case apistructs.FileActionTypeExport:
		svc.ExportFile(record)
	case apistructs.FileSpaceActionTypeExport:
		at2Svc := ep.AutotestV2Service()
		at2Svc.ExportFile(record)
	case apistructs.FileSceneSetActionTypeExport:
		at2Svc := ep.AutotestV2Service()
		at2Svc.ExportSceneSetFile(record)
	case apistructs.FileProjectTemplateExport:
		pro := ep.ProjectService()
		pro.ExportTemplatePackage(record)
	default:

	}
}

func importTestFileTask(ep *endpoints.Endpoints) {
	svc := ep.TestCaseService()
	ok, record, err := svc.GetFirstFileReady(apistructs.FileActionTypeImport,
		apistructs.FileSpaceActionTypeImport,
		apistructs.FileSceneSetActionTypeImport,
		apistructs.FileProjectTemplateImport)
	if err != nil {
		logrus.Error(apierrors.ErrExportTestCases.InternalError(err))
		return
	}
	if !ok {
		return
	}
	switch record.Type {
	case apistructs.FileActionTypeImport:
		svc.ImportFile(record)
	case apistructs.FileSpaceActionTypeImport:
		at2Svc := ep.AutotestV2Service()
		at2Svc.ImportFile(record)
	case apistructs.FileSceneSetActionTypeImport:
		at2Svc := ep.AutotestV2Service()
		at2Svc.ImportSceneSetFile(record)
	case apistructs.FileProjectTemplateImport:
		pro := ep.ProjectService()
		pro.ImportTemplatePackage(record)
	default:

	}
}

func copyTestFileTask(ep *endpoints.Endpoints) {
	ok, record, err := ep.TestCaseService().GetFirstFileReady(apistructs.FileActionTypeCopy)
	if err != nil {
		logrus.Error(apierrors.ErrExportTestCases.InternalError(err))
		return
	}
	if !ok {
		return
	}
	ep.TestSetService().CopyTestSet(record)
}

// compensatePipelineCms compensate pipeline cms according to pipeline cron which enable is true
// it will be deprecated in the later version
func compensatePipelineCms(ep *endpoints.Endpoints) error {
	enable := true
	// get total
	cron, err := bdl.Bdl.PageListPipelineCrons(apistructs.PipelineCronPagingRequest{
		AllSources: false,
		Sources:    []apistructs.PipelineSource{apistructs.PipelineSourceDice},
		YmlNames:   nil,
		PageSize:   1,
		PageNo:     1,
		Enable:     &enable,
	})
	if err != nil {
		logrus.Errorf("failed to PageListPipelineCrons, err: %s", err.Error())
		return err
	}
	total := cron.Total
	pageSize := 1000
	crons := make([]*apistructs.PipelineCronDTO, 0, total)
	for i := 0; i < int(total)/pageSize+1; i++ {
		cron, err = bdl.Bdl.PageListPipelineCrons(apistructs.PipelineCronPagingRequest{
			AllSources: true,
			Sources:    nil,
			YmlNames:   nil,
			PageSize:   pageSize,
			PageNo:     i + 1,
			Enable:     &enable,
		})
		if err != nil {
			logrus.Errorf("failed to PageListPipelineCrons, err: %s", err.Error())
			return err
		}
		crons = append(crons, cron.Data...)
	}

	// userOrgMap judge the user ns is compensated or not in the org
	// key: userID-orgID, value: struct{}
	userOrgMap := make(map[string]struct{})
	for _, v := range crons {
		if v.Enable != nil && *v.Enable &&
			v.UserID != "" && v.OrgID != 0 {
			ns := utils.MakeUserOrgPipelineCmsNs(v.UserID, v.OrgID)
			if !strutil.InSlice(ns, v.ConfigManageNamespaces) {
				err := bdl.Bdl.UpdatePipelineCron(apistructs.PipelineCronUpdateRequest{
					ID:                     v.ID,
					PipelineYml:            v.PipelineYml,
					CronExpr:               v.CronExpr,
					ConfigManageNamespaces: []string{utils.MakeUserOrgPipelineCmsNs(v.UserID, v.OrgID)},
				})
				if err != nil {
					logrus.Errorf("failed to UpdatePipelineCron, err: %s", err.Error())
				}
			}
			if _, ok := userOrgMap[fmt.Sprintf("%s-%d", v.UserID, v.OrgID)]; !ok {
				userOrgMap[fmt.Sprintf("%s-%d", v.UserID, v.OrgID)] = struct{}{}
				// the member may not exist
				err = ep.UpdateCmsNsConfigs(v.UserID, v.OrgID)
				if err != nil {
					logrus.Errorf("failed to UpdateCmsNsConfigs, err: %s", err.Error())
				}
			}
		}
	}
	return nil
}

// compensateIssueStateCirculation compensate issue state transition
// it will be deprecated in the later version
func compensateIssueStateCirculation(ep *endpoints.Endpoints) error {
	// get all issue stream
	issueStreamExtras, err := ep.DBClient().ListIssueStreamExtraForIssueStateTransMigration()
	if err != nil {
		return nil
	}
	proIssueStreamMap := make(map[uint64][]dao.IssueStreamExtra)
	for _, v := range issueStreamExtras {
		proIssueStreamMap[v.ProjectID] = append(proIssueStreamMap[v.ProjectID], v)
	}

	statesTrans := make([]dao.IssueStateTransition, 0)
	for k, streams := range proIssueStreamMap {
		states, err := ep.DBClient().GetIssuesStatesByProjectID(k, "")
		if err != nil {
			return err
		}
		stateMap := make(map[apistructs.IssueType]map[string]uint64)
		for _, v := range states {
			if _, ok := stateMap[v.IssueType]; !ok {
				stateMap[v.IssueType] = make(map[string]uint64)
			}
			stateMap[v.IssueType][v.Name] = v.ID
		}
		for _, v := range streams {
			id, err := uuid.NewRandom()
			if err != nil {
				return err
			}
			statesTrans = append(statesTrans, dao.IssueStateTransition{
				ID:        id.String(),
				CreatedAt: v.CreatedAt,
				UpdatedAt: v.UpdatedAt,
				ProjectID: k,
				IssueID:   uint64(v.IssueID),
				StateFrom: stateMap[v.IssueType][v.StreamParams.CurrentState],
				StateTo:   stateMap[v.IssueType][v.StreamParams.NewState],
				Creator:   v.Operator,
			})
		}
	}
	issues, err := ep.DBClient().ListIssueForIssueStateTransMigration()
	if err != nil {
		return err
	}

	proInitStateMap := make(map[uint64]map[apistructs.IssueType]uint64)
	for _, v := range issues {
		if _, ok := proInitStateMap[v.ProjectID]; !ok {
			proInitStateMap[v.ProjectID] = make(map[apistructs.IssueType]uint64)
		}
	}
	for k := range proInitStateMap {
		for _, v := range apistructs.IssueTypes {
			states, err := ep.DBClient().GetIssuesStatesByProjectID(k, v)
			if err != nil {
				return err
			}
			if len(states) == 0 {
				continue
			}
			proInitStateMap[k][v] = states[0].ID
		}
	}
	for _, v := range issues {
		id, err := uuid.NewRandom()
		if err != nil {
			return err
		}
		statesTrans = append(statesTrans, dao.IssueStateTransition{
			ID:        id.String(),
			CreatedAt: v.CreatedAt,
			UpdatedAt: v.UpdatedAt,
			ProjectID: v.ProjectID,
			IssueID:   v.ID,
			StateFrom: 0,
			StateTo:   proInitStateMap[v.ProjectID][v.Type],
			Creator:   v.Creator,
		})
	}

	return ep.DBClient().BatchCreateIssueTransition(statesTrans)
}<|MERGE_RESOLUTION|>--- conflicted
+++ resolved
@@ -160,7 +160,7 @@
 	purgeCycle := conf.TestFileRecordPurgeCycleDay()
 	if err := ep.TestCaseService().BatchClearProcessingRecords(); err != nil {
 		logrus.Error(err)
-		//return err
+		return err
 	}
 	// Scheduled polling export task
 	go func() {
@@ -585,6 +585,7 @@
 		pipeline.WithPipelineCms(p.PipelineCms),
 		pipeline.WithPipelineSource(p.PipelineSource),
 		pipeline.WithPipelineDefinition(p.PipelineDefinition),
+		pipeline.WithAppSvc(app),
 	)
 	p.ProjectPipelineSvc.WithPipelineSvc(pipelineSvc)
 	p.ProjectPipelineSvc.WithPermissionSvc(perm)
@@ -592,18 +593,7 @@
 	// compose endpoints
 	ep := endpoints.New(
 		endpoints.WithBundle(bdl.Bdl),
-<<<<<<< HEAD
 		endpoints.WithPipeline(pipelineSvc),
-=======
-		endpoints.WithPipeline(pipeline.New(
-			pipeline.WithBundle(bdl.Bdl),
-			pipeline.WithBranchRuleSvc(branchRule),
-			pipeline.WithPublisherSvc(pub),
-			pipeline.WithPipelineCms(p.PipelineCms),
-			pipeline.WithPipelineDefinitionServices(p.PipelineDs),
-			pipeline.WithAppSvc(app),
-		)),
->>>>>>> 15833c4a
 		endpoints.WithPipelineCms(p.PipelineCms),
 		endpoints.WithEvent(e),
 		endpoints.WithCDP(c),
