--- conflicted
+++ resolved
@@ -185,13 +185,13 @@
 		}
 	}()
 
-<<<<<<< HEAD
 	// compensate pipeline cms according to pipeline cron which enable is true
 	go func() {
 		if err = compensatePipelineCms(ep); err != nil {
 			logrus.Error(err)
 		}
-=======
+	}()
+
 	// daily issue expiry status update cron job
 	go func() {
 		cron := cron.New()
@@ -207,7 +207,6 @@
 			panic(err)
 		}
 		cron.Start()
->>>>>>> 08e0f749
 	}()
 
 	return server.ListenAndServe()
