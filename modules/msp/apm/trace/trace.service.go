--- conflicted
+++ resolved
@@ -74,13 +74,8 @@
 	if req.Limit <= 0 || req.Limit > 1000 {
 		req.Limit = 1000
 	}
-<<<<<<< HEAD
 	iter := s.p.cassandraSession.Session().Query("SELECT * FROM spans WHERE trace_id = ? limit ?", req.TraceID, req.Limit).Iter()
 	spanTree := make(SpanTree)
-=======
-	iter := s.p.cassandraSession.Query("SELECT * FROM spans WHERE trace_id = ? limit ?", req.TraceID, req.Limit).Iter()
-	spanTree := make(query.SpanTree)
->>>>>>> 8d486f53
 	for {
 		row := make(map[string]interface{})
 		if !iter.MapScan(row) {
