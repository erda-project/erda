--- conflicted
+++ resolved
@@ -461,15 +461,15 @@
 	return cfg.FileMaxUploadSize
 }
 
-<<<<<<< HEAD
+
 // FileMaxMemorySize return the size of the file parts stored in memory
 func FileMaxMemorySize() datasize.ByteSize {
 	return cfg.FileMaxMemorySize
-=======
+}
+
 // DisableFileDownloadPermissionValidate return switch for file download permission check.
 func DisableFileDownloadPermissionValidate() bool {
 	return cfg.DisableFileDownloadPermissionValidate
->>>>>>> 3eddb467
 }
 
 // StorageMountPointInContainer 返回 files 在容器内的挂载点.
