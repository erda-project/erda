// Copyright (c) 2021 Terminus, Inc.
//
// This program is free software: you can use, redistribute, and/or modify
// it under the terms of the GNU Affero General Public License, version 3
// or later ("AGPL"), as published by the Free Software Foundation.
//
// This program is distributed in the hope that it will be useful, but WITHOUT
// ANY WARRANTY; without even the implied warranty of MERCHANTABILITY or
// FITNESS FOR A PARTICULAR PURPOSE.
//
// You should have received a copy of the GNU Affero General Public License
// along with this program. If not, see <http://www.gnu.org/licenses/>.

// Package cmdb dice元数据管理
package cmdb

import (
	"context"
	"net/http"
	"net/url"
	"strings"
	"time"

	"github.com/aliyun/aliyun-oss-go-sdk/oss"
	"github.com/go-redis/redis"
	"github.com/gorilla/schema"
	"github.com/pkg/errors"
	"github.com/sirupsen/logrus"

	"github.com/erda-project/erda/apistructs"
	"github.com/erda-project/erda/bundle"
	"github.com/erda-project/erda/modules/cmdb/conf"
	"github.com/erda-project/erda/modules/cmdb/dao"
	"github.com/erda-project/erda/modules/cmdb/endpoints"
	"github.com/erda-project/erda/modules/cmdb/services/activity"
	"github.com/erda-project/erda/modules/cmdb/services/aksk"
	"github.com/erda-project/erda/modules/cmdb/services/appcertificate"
	"github.com/erda-project/erda/modules/cmdb/services/application"
	"github.com/erda-project/erda/modules/cmdb/services/approve"
	"github.com/erda-project/erda/modules/cmdb/services/audit"
	"github.com/erda-project/erda/modules/cmdb/services/branchrule"
	"github.com/erda-project/erda/modules/cmdb/services/certificate"
	"github.com/erda-project/erda/modules/cmdb/services/cloudaccount"
	"github.com/erda-project/erda/modules/cmdb/services/cluster"
	"github.com/erda-project/erda/modules/cmdb/services/comment"
	"github.com/erda-project/erda/modules/cmdb/services/container"
	"github.com/erda-project/erda/modules/cmdb/services/environment"
	"github.com/erda-project/erda/modules/cmdb/services/errorbox"
	"github.com/erda-project/erda/modules/cmdb/services/filesvc"
	"github.com/erda-project/erda/modules/cmdb/services/filetree"
	"github.com/erda-project/erda/modules/cmdb/services/host"
	"github.com/erda-project/erda/modules/cmdb/services/issue"
	"github.com/erda-project/erda/modules/cmdb/services/issuepanel"
	"github.com/erda-project/erda/modules/cmdb/services/issueproperty"
	"github.com/erda-project/erda/modules/cmdb/services/issuerelated"
	"github.com/erda-project/erda/modules/cmdb/services/issuestate"
	"github.com/erda-project/erda/modules/cmdb/services/issuestream"
	"github.com/erda-project/erda/modules/cmdb/services/iteration"
	"github.com/erda-project/erda/modules/cmdb/services/label"
	"github.com/erda-project/erda/modules/cmdb/services/libreference"
	"github.com/erda-project/erda/modules/cmdb/services/manual_review"
	"github.com/erda-project/erda/modules/cmdb/services/mbox"
	"github.com/erda-project/erda/modules/cmdb/services/member"
	"github.com/erda-project/erda/modules/cmdb/services/monitor"
	"github.com/erda-project/erda/modules/cmdb/services/namespace"
	"github.com/erda-project/erda/modules/cmdb/services/nexussvc"
	"github.com/erda-project/erda/modules/cmdb/services/notice"
	"github.com/erda-project/erda/modules/cmdb/services/notify"
	"github.com/erda-project/erda/modules/cmdb/services/org"
	"github.com/erda-project/erda/modules/cmdb/services/permission"
	"github.com/erda-project/erda/modules/cmdb/services/project"
	"github.com/erda-project/erda/modules/cmdb/services/publisher"
	"github.com/erda-project/erda/modules/cmdb/services/ticket"
	"github.com/erda-project/erda/modules/cmdb/utils"
	"github.com/erda-project/erda/pkg/crypto/encryption"
	"github.com/erda-project/erda/pkg/discover"
	"github.com/erda-project/erda/pkg/http/httpclient"
	"github.com/erda-project/erda/pkg/http/httpserver"
	"github.com/erda-project/erda/pkg/jsonstore"
	"github.com/erda-project/erda/pkg/jsonstore/etcd"
	"github.com/erda-project/erda/pkg/license"
	"github.com/erda-project/erda/pkg/strutil"
	"github.com/erda-project/erda/pkg/ucauth"
	// "terminus.io/dice/telemetry/promxp"
)

// 数据库表 cm_container gc 的周期
const containerGCPeriod = 3 * 24 * time.Hour

// Initialize 初始化应用启动服务.
func Initialize() error {
	conf.Load()
	if conf.Debug() {
		logrus.SetLevel(logrus.DebugLevel)
	}

	// init endpoints
	ep, err := initEndpoints()
	if err != nil {
		return err
	}

	// TODO:
	// 启动消费者协程，用于消费 kafka 消息
	// go func() {
	// 	logrus.Info("start Consumer....")
	// 	ep.Consumer()
	// }()

	go runContainerGC(ep.DBClient())

	go func() {
		dao.Count()
	}()

	// 定时同步主机实际资源使用值至DB
	go func() {
		ep.SyncHostResource(conf.HostSyncInterval())
	}()

	// 定时同步任务(job/deployment)状态至DB
	go func() {
		ep.SyncTaskStatus(conf.TaskSyncDuration())
	}()

	// 定时清理任务(job/deployment)信息
	go func() {
		ep.TaskClean(conf.TaskCleanDuration())
	}()

	bdl := bundle.New(
		bundle.WithEventBox(),
		bundle.WithCollector(),
	)

<<<<<<< HEAD
	// 定时上报issue
	go func() {
		monitor.MetricsAddAndRepairBug(ep.DBClient(), bdl)
	}()
=======
	//定时上报issue
	go monitor.TimedTaskMetricsAddAndRepairBug(ep.DBClient(), bdl)
	go monitor.TimedTaskMetricsIssue(ep.DBClient(), ep.UCClient(), bdl)
>>>>>>> 9b5dd60e

	registerWebHook(bdl)

	server := httpserver.New(conf.ListenAddr())
	server.RegisterEndpoint(ep.Routes())
	server.WithLocaleLoader(bdl.GetLocaleLoader())
	// Add auth middleware
	server.Router().Use(authenticate)
	// server.Router().Path("/metrics").Methods(http.MethodGet).Handler(promxp.Handler("cmdb"))
	server.Router().Path("/api/images/{imageName}").Methods(http.MethodGet).HandlerFunc(endpoints.GetImage)
	logrus.Infof("start the service and listen on address: \"%s\"", conf.ListenAddr())
	logrus.Errorf("[alert] starting cmdb instance...")

	resp, _ := ep.FillBranchRule(nil, nil, nil)
	if resp.GetStatus() != http.StatusOK {
		logrus.Errorf("[alert] failed to fill project branch rule: %+v", resp.GetContent())
	}

	return server.ListenAndServe()
}

// 初始化 Endpoints
func initEndpoints() (*endpoints.Endpoints, error) {
	var (
		etcdStore *etcd.Store
		store     jsonstore.JsonStore
		ossClient *oss.Client
		db        *dao.DBClient
		redisCli  *redis.Client
		err       error
	)

	store, err = jsonstore.New()
	if err != nil {
		return nil, err
	}

	etcdStore, err = etcd.New()
	if err != nil {
		return nil, err
	}

	if utils.IsOSS(conf.AvatarStorageURL()) {
		url, err := url.Parse(conf.AvatarStorageURL())
		if err != nil {
			return nil, err
		}
		appSecret, _ := url.User.Password()
		ossClient, err = oss.New(url.Host, url.User.Username(), appSecret)
		if err != nil {
			return nil, err
		}
	}

	db, err = dao.NewDBClient()
	if err != nil {
		return nil, err
	}

	if conf.LocalMode() {
		redisCli = redis.NewClient(&redis.Options{
			Addr:     conf.RedisAddr(),
			Password: conf.RedisPwd(),
		})
	} else {
		redisCli = redis.NewFailoverClient(&redis.FailoverOptions{
			MasterName:    conf.RedisMasterName(),
			SentinelAddrs: strings.Split(conf.RedisSentinelAddrs(), ","),
			Password:      conf.RedisPwd(),
		})
	}
	if _, err := redisCli.Ping().Result(); err != nil {
		return nil, err
	}

	// 初始化UC Client
	uc := ucauth.NewUCClient(discover.UC(), conf.UCClientID(), conf.UCClientSecret())
	if conf.OryEnabled() {
		uc = ucauth.NewUCClient(conf.OryKratosPrivateAddr(), conf.OryCompatibleClientID(), conf.OryCompatibleClientSecret())
	}

	// init bundle
	bundleOpts := []bundle.Option{
		bundle.WithAddOnPlatform(),
		bundle.WithGittar(),
		bundle.WithGittarAdaptor(),
		bundle.WithEventBox(),
		bundle.WithMonitor(),
		bundle.WithScheduler(),
		bundle.WithDiceHub(),
		bundle.WithPipeline(),
		bundle.WithOrchestrator(),
		bundle.WithQA(),
		bundle.WithHTTPClient(httpclient.New(
			httpclient.WithTimeout(time.Second, time.Second*30),
		)),
		bundle.WithKMS(),
		bundle.WithHepa(),
		bundle.WithCollector(),
	}
	bdl := bundle.New(bundleOpts...)

	rsaCrypt := encryption.NewRSAScrypt(encryption.RSASecret{
		PublicKey:          conf.Base64EncodedRsaPublicKey(),
		PublicKeyDataType:  encryption.Base64,
		PrivateKey:         conf.Base64EncodedRsaPrivateKey(),
		PrivateKeyDataType: encryption.Base64,
		PrivateKeyType:     encryption.PKCS1,
	})

	// init nexus service
	nexusSvc := nexussvc.New(
		nexussvc.WithDBClient(db),
		nexussvc.WithBundle(bdl),
		nexussvc.WithRsaCrypt(rsaCrypt),
	)

	// init publisher service
	pub := publisher.New(
		publisher.WithDBClient(db),
		publisher.WithUCClient(uc),
		publisher.WithBundle(bdl),
		publisher.WithNexusSvc(nexusSvc),
	)

	// init org service
	o := org.New(
		org.WithDBClient(db),
		org.WithUCClient(uc),
		org.WithBundle(bdl),
		org.WithPublisher(pub),
		org.WithNexusSvc(nexusSvc),
		org.WithRedisClient(redisCli),
	)

	// init account service
	account := cloudaccount.New(
		cloudaccount.WithDBClient(db),
	)

	ns := namespace.New(
		namespace.WithDBClient(db),
		namespace.WithBundle(bdl),
	)

	// init project service
	p := project.New(
		project.WithDBClient(db),
		project.WithUCClient(uc),
		project.WithBundle(bdl),
	)

	// init app service
	app := application.New(
		application.WithDBClient(db),
		application.WithUCClient(uc),
		application.WithBundle(bdl),
		application.WithNamespace(ns),
	)

	// init member service
	m := member.New(
		member.WithDBClient(db),
		member.WithUCClient(uc),
		member.WithRedisClient(redisCli),
	)
	mr := manual_review.New(
		manual_review.WithDBClient(db),
	)
	notifyService := notify.New(
		notify.WithDBClient(db),
	)

	// init ticket service
	t := ticket.New(ticket.WithDBClient(db),
		ticket.WithBundle(bdl),
	)

	// init comment service
	c := comment.New(
		comment.WithDBClient(db),
		comment.WithBundle(bdl),
	)
	// init activity service
	a := activity.New(
		activity.WithDBClient(db),
		activity.WithBundle(bdl),
	)

	pm := permission.New(
		permission.WithDBClient(db),
	)

	con := container.New(
		container.WithDBClient(db),
		container.WithBundle(bdl),
	)

	h := host.New(
		host.WithDBClient(db),
		host.WithBundle(bdl),
		host.WithContainer(con),
		host.WithTicketService(t),
	)

	cl := cluster.New(
		cluster.WithDBClient(db),
		cluster.WithHostService(h),
		cluster.WithBundle(bdl),
		cluster.WithTicketService(t),
		cluster.WithContainerService(con),
	)

	env := environment.New(
		environment.WithDBClient(db),
		environment.WithBundle(bdl),
	)

	mboxService := mbox.New(
		mbox.WithDBClient(db),
		mbox.WithBundle(bdl),
	)

	fileSvc := filesvc.New(
		filesvc.WithDBClient(db),
		filesvc.WithBundle(bdl),
		filesvc.WithEtcdClient(etcdStore),
	)

	// init certificate service
	cer := certificate.New(
		certificate.WithDBClient(db),
		certificate.WithFileClient(fileSvc),
	)
	approve := approve.New(
		approve.WithDBClient(db),
		approve.WithBundle(bdl),
		approve.WithUCClient(uc),
		approve.WithMember(m),
	)

	// init appcertificate service
	appCer := appcertificate.New(
		appcertificate.WithDBClient(db),
		appcertificate.WithBundle(bdl),
		appcertificate.WithApprove(approve),
		appcertificate.WithApp(app),
		appcertificate.WithCertificate(cer),
	)

	// 通过ui显示错误,不影响启动
	license, _ := license.ParseLicense(conf.LicenseKey())

	// init label
	l := label.New(
		label.WithDBClient(db),
	)

	issueRelated := issuerelated.New(
		issuerelated.WithDBClient(db),
		issuerelated.WithBundle(bdl),
	)

	issueStream := issuestream.New(
		issuestream.WithDBClient(db),
		issuestream.WithBundle(bdl),
	)

	issueproperty := issueproperty.New(
		issueproperty.WithDBClient(db),
		issueproperty.WithBundle(bdl),
	)

	issue := issue.New(
		issue.WithDBClient(db),
		issue.WithBundle(bdl),
		issue.WithIssueStream(issueStream),
		issue.WithUCClient(uc),
		issue.WithPermission(pm),
		issue.WithFileSvc(fileSvc),
	)

	issueState := issuestate.New(
		issuestate.WithDBClient(db),
		issuestate.WithBundle(bdl),
	)

	issuePanel := issuepanel.New(
		issuepanel.WithDBClient(db),
		issuepanel.WithBundle(bdl),
		issuepanel.WithIssue(issue),
	)

	itr := iteration.New(
		iteration.WithDBClient(db),
		iteration.WithIssue(issue),
	)

	notice := notice.New(
		notice.WithDBClient(db),
	)

	branchRule := branchrule.New(
		branchrule.WithDBClient(db),
		branchrule.WithBundle(bdl),
	)

	libReference := libreference.New(
		libreference.WithDBClient(db),
		libreference.WithPermission(pm),
		libreference.WithApproval(approve),
	)

	audit := audit.New(
		audit.WithDBClient(db),
		audit.WithUCClient(uc),
	)

	errorBox := errorbox.New(
		errorbox.WithDBClient(db),
		errorbox.WithBundle(bdl),
	)

	// queryStringDecoder
	queryStringDecoder := schema.NewDecoder()
	queryStringDecoder.IgnoreUnknownKeys(true)

	// 查询
	fileTree := filetree.New(
		filetree.WithBundle(bdl),
	)

	// aksk
	apikey, err := aksk.New(aksk.WithDBClient(db))
	if err != nil {
		return nil, errors.Wrap(err, "create endpoint aksk error")
	}

	// compose endpoints
	ep := endpoints.New(
		endpoints.WithJSONStore(store),
		endpoints.WithEtcdStore(etcdStore),
		endpoints.WithOSSClient(ossClient),
		endpoints.WithDBClient(db),
		endpoints.WithUCClient(uc),
		endpoints.WithBundle(bdl),
		endpoints.WithOrg(o),
		endpoints.WithManualReview(mr),
		endpoints.WithCloudAccount(account),
		endpoints.WithProject(p),
		endpoints.WithPublisher(pub),
		endpoints.WithCertificate(cer),
		endpoints.WithAppCertificate(appCer),
		endpoints.WithApp(app),
		endpoints.WithMember(m),
		endpoints.WithTicket(t),
		endpoints.WithComment(c),
		endpoints.WithActivity(a),
		endpoints.WithPermission(pm),
		endpoints.WithHost(h),
		endpoints.WithContainer(con),
		endpoints.WithCluster(cl),
		endpoints.WithNamespace(ns),
		endpoints.WithEnvConfig(env),
		endpoints.WithNotify(notifyService),
		endpoints.WithLicense(license),
		endpoints.WithLabel(l),
		endpoints.WithMBox(mboxService),
		endpoints.WithIteration(itr),
		endpoints.WithIssue(issue),
		endpoints.WithIssueRelated(issueRelated),
		endpoints.WithIssueStream(issueStream),
		endpoints.WithIssueProperty(issueproperty),
		endpoints.WithIssueState(issueState),
		endpoints.WithIssuePanel(issuePanel),
		endpoints.WithNotice(notice),
		endpoints.WithLibReference(libReference),
		endpoints.WithFileSvc(fileSvc),
		endpoints.WithApprove(approve),
		endpoints.WithQueryStringDecoder(queryStringDecoder),
		endpoints.WithBranchRule(branchRule),
		endpoints.WithAudit(audit),
		endpoints.WithErrorBox(errorBox),
		endpoints.WithGittarFileTree(fileTree),
		endpoints.WithAkSk(apikey),
	)

	return ep, nil
}

// 清理 cm_containers 数据库表的过期数据
func runContainerGC(db *dao.DBClient) {
	logrus.Info("Start to run container gc.")
	defer logrus.Info("End running container gc.")

	// 1h 运行一次清理
	loopTime := time.Hour
	ticker := time.NewTicker(loopTime)
	defer ticker.Stop()

	for {
		if err := db.DeleteStoppedContainersByPeriod(context.Background(), containerGCPeriod); err != nil {
			logrus.Printf("failed to delete all stopped containers: %v", err)
		}
		<-ticker.C
	}
}

// API认证
func authenticate(next http.Handler) http.Handler {
	return http.HandlerFunc(func(w http.ResponseWriter, r *http.Request) {
		// authentication
		authenticated, err := Authentication(r)
		if err != nil {
			logrus.Printf("authentication error: %v", err)
			w.WriteHeader(http.StatusBadRequest)
			return
		}

		if !authenticated {
			logrus.Println("authentication failed !!")
			w.WriteHeader(http.StatusBadRequest)
			return
		}
		next.ServeHTTP(w, r)
	})
}

func Authentication(r *http.Request) (bool, error) {
	if r == nil {
		return false, errors.Errorf("invalid param: request is nil")
	}

	// 特权模式
	previleged := r.Header.Get("Previleged")
	if previleged == "true" {
		logrus.Infof("%s %s: previleged is true", r.Method, r.URL.String())
		return true, nil
	}

	// Client-ID & Client-Name
	// 如果使用 token 的方式，先跳过鉴权
	clientID := r.Header.Get("Client-ID")
	if clientID != "" {
		logrus.Infof("%s %s: token mode", r.Method, r.URL.String())
		return true, nil
	}

	return true, nil
}

func registerWebHook(bdl *bundle.Bundle) {
	// register pipeline tasks by webhook
	ev := apistructs.CreateHookRequest{
		Name:   "cmdb_pipeline_tasks",
		Events: []string{"pipeline_task", "pipeline_task_runtime"},
		URL:    strutil.Concat("http://", discover.CMDB(), "/api/tasks"),
		Active: true,
		HookLocation: apistructs.HookLocation{
			Org:         "-1",
			Project:     "-1",
			Application: "-1",
		},
	}
	if err := bdl.CreateWebhook(ev); err != nil {
		logrus.Warnf("failed to register pipeline tasks event, (%v)", err)
	}

	// 注册审批流状态变更监听
	ev = apistructs.CreateHookRequest{
		Name:   "cmdb_approve_status_changed",
		Events: []string{bundle.ApprovalStatusChangedEvent},
		URL:    strutil.Concat("http://", discover.CMDB(), "/api/approvals/actions/watch-status"),
		Active: true,
		HookLocation: apistructs.HookLocation{
			Org:         "-1",
			Project:     "-1",
			Application: "-1",
		},
	}
	if err := bdl.CreateWebhook(ev); err != nil {
		logrus.Warnf("failed to register approval status changed event, %v", err)
	}
}<|MERGE_RESOLUTION|>--- conflicted
+++ resolved
@@ -133,16 +133,9 @@
 		bundle.WithCollector(),
 	)
 
-<<<<<<< HEAD
-	// 定时上报issue
-	go func() {
-		monitor.MetricsAddAndRepairBug(ep.DBClient(), bdl)
-	}()
-=======
 	//定时上报issue
 	go monitor.TimedTaskMetricsAddAndRepairBug(ep.DBClient(), bdl)
 	go monitor.TimedTaskMetricsIssue(ep.DBClient(), ep.UCClient(), bdl)
->>>>>>> 9b5dd60e
 
 	registerWebHook(bdl)
 
