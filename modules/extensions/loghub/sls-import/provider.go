// Copyright (c) 2021 Terminus, Inc.
//
// This program is free software: you can use, redistribute, and/or modify
// it under the terms of the GNU Affero General Public License, version 3
// or later ("AGPL"), as published by the Free Software Foundation.
//
// This program is distributed in the hope that it will be useful, but WITHOUT
// ANY WARRANTY; without even the implied warranty of MERCHANTABILITY or
// FITNESS FOR A PARTICULAR PURPOSE.
//
// You should have received a copy of the GNU Affero General Public License
// along with this program. If not, see <http://www.gnu.org/licenses/>.

package slsimport

import (
	"fmt"
	"sync"
	"time"

	"github.com/olivere/elastic"
	"github.com/recallsong/go-utils/errorx"

	"github.com/erda-project/erda-infra/base/logs"
	"github.com/erda-project/erda-infra/base/servicehub"
	writer "github.com/erda-project/erda-infra/pkg/parallel-writer"
	"github.com/erda-project/erda-infra/providers/elasticsearch"
	"github.com/erda-project/erda-infra/providers/kafka"
	"github.com/erda-project/erda/bundle"
	"github.com/erda-project/erda/pkg/http/httpclient"
)

type define struct{}

func (d *define) Service() []string      { return []string{"sls-import"} }
func (d *define) Dependencies() []string { return []string{"kafka", "elasticsearch"} }
func (d *define) Summary() string        { return "import logs from aliyun sls" }
func (d *define) Description() string    { return d.Summary() }
func (d *define) Config() interface{}    { return &config{} }
func (d *define) Creator() servicehub.Creator {
	return func() servicehub.Provider {
		return &provider{}
	}
}

type config struct {
	AccountsReloadInterval time.Duration `file:"accounts_reload_interval"`
	ProjectsReloadInterval time.Duration `file:"projects_reload_interval"`
	Projects               []string      `file:"projects"`
	LogFilters             []struct {
		Product string                 `file:"product"`
		Options map[string]interface{} `file:"options"`
	} `file:"log_filters"`
	Output struct {
		Elasticsearch struct {
			elasticsearch.WriterConfig `file:"writer_config"`
			IndexPrefix                string        `file:"index_prefix" default:"sls-"`
			IndexTemplateName          string        `file:"index_template_name" default:"spot_metric_template"`
			IndexCleanInterval         time.Duration `file:"index_clean_interval" default:"1h"`
			IndexTTL                   time.Duration `file:"index_ttl" default:"720h"`
			RequestTimeout             time.Duration `file:"request_time" default:"60s"`
		} `file:"elasticsearch"`
		Kafka kafka.ProducerConfig `file:"kafka"`
	} `file:"output"`
	Account struct {
		OrgID           string `file:"org_id"`
		OrgName         string `file:"org_name"`
		AccessKey       string `file:"ali_access_key"`
		AccessSecretKey string `file:"ali_access_secret_key"`
	} `file:"account"`
}

type provider struct {
	C         *config
	L         logs.Logger
	importers map[string]*Importer
	lock      sync.RWMutex
	closeCh   chan struct{}
	wg        sync.WaitGroup
	filters   Filters
	outputs   outputs
	bdl       *bundle.Bundle
	es        *elastic.Client
}

type outputs struct {
	es          writer.Writer
	indexPrefix string
	kafka       writer.Writer
}

func (p *provider) Init(ctx servicehub.Context) error {
	hc := httpclient.New(httpclient.WithTimeout(time.Second, time.Second*60))
	p.bdl = bundle.New(
		bundle.WithHTTPClient(hc),
<<<<<<< HEAD
		bundle.WithCoreServices(),
		bundle.WithOps(),
=======
		bundle.WithCMDB(),
		bundle.WithCMP(),
>>>>>>> 98c57de8
	)
	filters, err := buildFilters(p.C.Projects)
	if err != nil {
		return err
	}
	p.filters = filters
	p.importers = make(map[string]*Importer)
	p.closeCh = make(chan struct{})

	es := ctx.Service("elasticsearch").(elasticsearch.Interface)
	err = p.initIndexTemplate(es.Client())
	if err != nil {
		return err
	}
	p.es = es.Client()
	p.outputs.es = es.NewBatchWriter(&p.C.Output.Elasticsearch.WriterConfig)
	p.outputs.indexPrefix = p.C.Output.Elasticsearch.IndexPrefix

	k, err := ctx.Service("kafka").(kafka.Interface).NewProducer(&p.C.Output.Kafka)
	if err != nil {
		return fmt.Errorf("fail to create kafka producer: %s", err)
	}
	p.outputs.kafka = k

	for _, pro := range p.C.LogFilters {
		initLogFilter(pro.Product, pro.Options)
	}
	return nil
}

// Start .
func (p *provider) Start() error {
	p.wg.Add(1)
	go p.startIndexManager()
	tick := time.Tick(p.C.AccountsReloadInterval)
	for {
		p.loadAll()
		select {
		case <-tick:
			continue
		case <-p.closeCh:
			return nil
		}
	}
}

func (p *provider) Close() error {
	close(p.closeCh)
	var errs errorx.Errors
	for _, item := range p.importers {
		err := item.Close()
		if err != nil {
			errs = append(errs, err)
		}
	}
	p.wg.Wait()
	return errs.MaybeUnwrap()
}

func init() {
	servicehub.RegisterProvider("sls-import", &define{})
}<|MERGE_RESOLUTION|>--- conflicted
+++ resolved
@@ -93,13 +93,8 @@
 	hc := httpclient.New(httpclient.WithTimeout(time.Second, time.Second*60))
 	p.bdl = bundle.New(
 		bundle.WithHTTPClient(hc),
-<<<<<<< HEAD
 		bundle.WithCoreServices(),
-		bundle.WithOps(),
-=======
-		bundle.WithCMDB(),
 		bundle.WithCMP(),
->>>>>>> 98c57de8
 	)
 	filters, err := buildFilters(p.C.Projects)
 	if err != nil {
