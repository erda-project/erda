--- conflicted
+++ resolved
@@ -24,11 +24,7 @@
 
 var (
 	rc  *reqCli
-<<<<<<< HEAD
-	bdl = bundle.New(bundle.WithCoreServices(), bundle.WithOps())
-=======
-	bdl = bundle.New(bundle.WithCMDB(), bundle.WithCMP())
->>>>>>> 98c57de8
+	bdl = bundle.New(bundle.WithCoreServices(), bundle.WithCMP())
 )
 
 func init() {
