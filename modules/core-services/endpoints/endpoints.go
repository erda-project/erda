// Copyright (c) 2021 Terminus, Inc.
//
// This program is free software: you can use, redistribute, and/or modify
// it under the terms of the GNU Affero General Public License, version 3
// or later ("AGPL"), as published by the Free Software Foundation.
//
// This program is distributed in the hope that it will be useful, but WITHOUT
// ANY WARRANTY; without even the implied warranty of MERCHANTABILITY or
// FITNESS FOR A PARTICULAR PURPOSE.
//
// You should have received a copy of the GNU Affero General Public License
// along with this program. If not, see <http://www.gnu.org/licenses/>.

// Package endpoints 定义所有的 route handle.
package endpoints

import (
	"net/http"

	"github.com/aliyun/aliyun-oss-go-sdk/oss"
	"github.com/gorilla/schema"

	"github.com/erda-project/erda/bundle"
	"github.com/erda-project/erda/modules/core-services/dao"
	"github.com/erda-project/erda/modules/core-services/services/accesskey"
	"github.com/erda-project/erda/modules/core-services/services/activity"
	"github.com/erda-project/erda/modules/core-services/services/application"
	"github.com/erda-project/erda/modules/core-services/services/approve"
	"github.com/erda-project/erda/modules/core-services/services/audit"
	"github.com/erda-project/erda/modules/core-services/services/errorbox"
	"github.com/erda-project/erda/modules/core-services/services/filesvc"
	"github.com/erda-project/erda/modules/core-services/services/label"
	"github.com/erda-project/erda/modules/core-services/services/manual_review"
	"github.com/erda-project/erda/modules/core-services/services/mbox"
	"github.com/erda-project/erda/modules/core-services/services/member"
	"github.com/erda-project/erda/modules/core-services/services/notice"
	"github.com/erda-project/erda/modules/core-services/services/notify"
	"github.com/erda-project/erda/modules/core-services/services/org"
	"github.com/erda-project/erda/modules/core-services/services/permission"
	"github.com/erda-project/erda/modules/core-services/services/project"
	"github.com/erda-project/erda/pkg/http/httpserver"
	"github.com/erda-project/erda/pkg/i18n"
	"github.com/erda-project/erda/pkg/jsonstore"
	"github.com/erda-project/erda/pkg/jsonstore/etcd"
	"github.com/erda-project/erda/pkg/license"
	"github.com/erda-project/erda/pkg/ucauth"
)

// Endpoints 定义 endpoint 方法
type Endpoints struct {
	store              jsonstore.JsonStore
	etcdStore          *etcd.Store
	ossClient          *oss.Client
	db                 *dao.DBClient
	uc                 *ucauth.UCClient
	bdl                *bundle.Bundle
	org                *org.Org
	project            *project.Project
	approve            *approve.Approve
	app                *application.Application
	member             *member.Member
	ManualReview       *manual_review.ManualReview
	activity           *activity.Activity
	permission         *permission.Permission
	license            *license.License
	notifyGroup        *notify.NotifyGroup
	mbox               *mbox.MBox
	label              *label.Label
	notice             *notice.Notice
	queryStringDecoder *schema.Decoder
	audit              *audit.Audit
	errorbox           *errorbox.ErrorBox
<<<<<<< HEAD
	accesskey          *accesskey.Service
=======
	fileSvc            *filesvc.FileService
>>>>>>> 9f5d44e5
}

type Option func(*Endpoints)

// New 创建 Endpoints 对象.
func New(options ...Option) *Endpoints {
	e := &Endpoints{}

	for _, op := range options {
		op(e)
	}

	return e
}

// WithOSSClient 配置OSS Client
func WithOSSClient(client *oss.Client) Option {
	return func(e *Endpoints) {
		e.ossClient = client
	}
}

// WithDBClient 配置 db
func WithDBClient(db *dao.DBClient) Option {
	return func(e *Endpoints) {
		e.db = db
	}
}

// WithBundle 配置 bundle
func WithBundle(bdl *bundle.Bundle) Option {
	return func(e *Endpoints) {
		e.bdl = bdl
	}
}

// WithUCClient 配置 UC Client
func WithUCClient(uc *ucauth.UCClient) Option {
	return func(e *Endpoints) {
		e.uc = uc
	}
}

// WithJSONStore 配置 jsonstore
func WithJSONStore(store jsonstore.JsonStore) Option {
	return func(e *Endpoints) {
		e.store = store
	}
}

// WithEtcdStore 配置 etcdStore
func WithEtcdStore(etcdStore *etcd.Store) Option {
	return func(e *Endpoints) {
		e.etcdStore = etcdStore
	}
}

// WithOrg 配置 org service
func WithOrg(org *org.Org) Option {
	return func(e *Endpoints) {
		e.org = org
	}
}

// WithProject 配置 project service
func WithProject(project *project.Project) Option {
	return func(e *Endpoints) {
		e.project = project
	}
}

// WithApp 配置 app service
func WithApp(app *application.Application) Option {
	return func(e *Endpoints) {
		e.app = app
	}
}

// WithMember 配置 member service
func WithMember(member *member.Member) Option {
	return func(e *Endpoints) {
		e.member = member
	}
}

// WithManualReview 配置 ManualReview service
func WithManualReview(ManualReview *manual_review.ManualReview) Option {
	return func(e *Endpoints) {
		e.ManualReview = ManualReview
	}
}

// WithActivity 配置 activity service
func WithActivity(activity *activity.Activity) Option {
	return func(e *Endpoints) {
		e.activity = activity
	}
}

// WithPermission 配置 permission service
func WithPermission(permission *permission.Permission) Option {
	return func(e *Endpoints) {
		e.permission = permission
	}
}

// WithNotify 配置 notify group service
func WithNotify(notifyGroup *notify.NotifyGroup) Option {
	return func(e *Endpoints) {
		e.notifyGroup = notifyGroup
	}
}

// WithMBox 配置 mbox service
func WithMBox(mbox *mbox.MBox) Option {
	return func(e *Endpoints) {
		e.mbox = mbox
	}
}

// WithLicense 配置 license
func WithLicense(license *license.License) Option {
	return func(e *Endpoints) {
		e.license = license
	}
}

// WithLabel 配置 label
func WithLabel(label *label.Label) Option {
	return func(e *Endpoints) {
		e.label = label
	}
}

// WithNotice 设置 notice service
func WithNotice(notice *notice.Notice) Option {
	return func(e *Endpoints) {
		e.notice = notice
	}
}

func WithAksk(aksk *accesskey.Service) Option {
	return func(e *Endpoints) {
		e.accesskey = aksk
	}
}

func WithApprove(approve *approve.Approve) Option {
	return func(e *Endpoints) {
		e.approve = approve
	}
}

// WithQueryStringDecoder 配置 queryStringDecoder
func WithQueryStringDecoder(decoder *schema.Decoder) Option {
	return func(e *Endpoints) {
		e.queryStringDecoder = decoder
	}
}

// WithAudit 配置 Audit
func WithAudit(audit *audit.Audit) Option {
	return func(e *Endpoints) {
		e.audit = audit
	}
}

func WithErrorBox(errorbox *errorbox.ErrorBox) Option {
	return func(e *Endpoints) {
		e.errorbox = errorbox
	}
}

func WithFileSvc(svc *filesvc.FileService) Option {
	return func(e *Endpoints) {
		e.fileSvc = svc
	}
}

// DBClient 获取db client
func (e *Endpoints) DBClient() *dao.DBClient {
	return e.db
}

// GetLocale 获取本地化资源
func (e *Endpoints) GetLocale(request *http.Request) *i18n.LocaleResource {
	return e.bdl.GetLocaleByRequest(request)
}

// Routes 返回 endpoints 的所有 endpoint 方法，也就是 route.
func (e *Endpoints) Routes() []httpserver.Endpoint {
	return []httpserver.Endpoint{
		// health check
		{Path: "/_api/health", Method: http.MethodGet, Handler: e.Health},

		// the interface of org
		{Path: "/api/orgs", Method: http.MethodPost, Handler: e.CreateOrg},
		{Path: "/api/orgs/{orgID}", Method: http.MethodPut, Handler: e.UpdateOrg},
		{Path: "/api/orgs/{idOrName}", Method: http.MethodGet, Handler: e.GetOrg},
		{Path: "/api/orgs/{idOrName}", Method: http.MethodDelete, Handler: e.DeleteOrg},
		{Path: "/api/orgs", Method: http.MethodGet, Handler: e.ListOrg},
		{Path: "/api/orgs/actions/list-public", Method: http.MethodGet, Handler: e.ListPublicOrg},
		// {Path: "/api/orgs/ingress/{orgID}/actions/update-ingress", Method: http.MethodGet, Handler: e.UpdateOrgIngress},
		{Path: "/api/orgs/actions/get-by-domain", Method: http.MethodGet, Handler: e.GetOrgByDomain},
		{Path: "/api/orgs/actions/switch", Method: http.MethodPost, Handler: e.ChangeCurrentOrg},
		{Path: "/api/orgs/actions/relate-cluster", Method: http.MethodPost, Handler: e.CreateOrgClusterRelation},
		{Path: "/api/orgs/clusters/relations", Method: http.MethodGet, Handler: e.ListAllOrgClusterRelation},
		{Path: "/api/orgs/{orgID}/actions/set-release-cross-cluster", Method: http.MethodPost, Handler: e.SetReleaseCrossCluster},
		{Path: "/api/orgs/actions/gen-verify-code", Method: http.MethodPost, Handler: e.GenVerifiCode},
		{Path: "/api/orgs/{orgID}/actions/set-notify-config", Method: http.MethodPost, Handler: e.SetNotifyConfig},
		{Path: "/api/orgs/{orgID}/actions/get-notify-config", Method: http.MethodGet, Handler: e.GetNotifyConfig},
		{Path: "/api/orgs/clusters/relations/{orgID}", Method: http.MethodGet, Handler: e.GetOrgClusterRelationsByOrg},
		// 获取企业可用资源
		{Path: "/api/orgs/actions/fetch-resources", Method: http.MethodGet, Handler: e.FetchOrgResources},

		// the interface of project
		{Path: "/api/projects", Method: http.MethodPost, Handler: e.CreateProject},
		{Path: "/api/projects/{projectID}", Method: http.MethodPut, Handler: e.UpdateProject},
		{Path: "/api/projects/{projectID}", Method: http.MethodGet, Handler: e.GetProject},
		{Path: "/api/projects/{projectID}", Method: http.MethodDelete, Handler: e.DeleteProject},
		{Path: "/api/projects", Method: http.MethodGet, Handler: e.ListProject},
		{Path: "/api/projects/resource/{resourceType}/actions/list-usage-histogram", Method: http.MethodGet, Handler: e.ListProjectResourceUsage},
		{Path: "/api/projects/actions/list-my-projects", Method: http.MethodGet, Handler: e.ListMyProject},
		{Path: "/api/projects/actions/list-public-projects", Method: http.MethodGet, Handler: e.ListPublicProject},
		{Path: "/api/projects/actions/refer-cluster", Method: http.MethodGet, Handler: e.ReferCluster},
		{Path: "/api/projects/actions/get-project-functions", Method: http.MethodGet, Handler: e.GetFunctions},
		{Path: "/api/projects/actions/set-project-functions", Method: http.MethodPost, Handler: e.SetFunctions},
		{Path: "/api/projects/actions/update-active-time", Method: http.MethodPut, Handler: e.UpdateProjectActiveTime},
		{Path: "/api/projects/{projectID}/actions/get-ns-info", Method: http.MethodGet, Handler: e.GetNSInfo},
		{Path: "/api/projects/actions/list-my-projectIDs", Method: http.MethodGet, Handler: e.ListMyProjectIDs},
		{Path: "/api/projects/actions/list-by-states", Method: http.MethodGet, Handler: e.GetProjectListByStates},
		{Path: "/api/projects/actions/list-all", Method: http.MethodGet, Handler: e.GetAllProjects},

		// the interface of application
		{Path: "/api/applications", Method: http.MethodPost, Handler: e.CreateApplication},
		{Path: "/api/applications/{applicationID}/actions/init", Method: http.MethodPut, Handler: e.InitApplication},
		{Path: "/api/applications/{applicationID}", Method: http.MethodPut, Handler: e.UpdateApplication},
		{Path: "/api/applications/{applicationID}", Method: http.MethodGet, Handler: e.GetApplication},
		{Path: "/api/applications/{applicationID}", Method: http.MethodDelete, Handler: e.DeleteApplication},
		{Path: "/api/applications", Method: http.MethodGet, Handler: e.ListApplication},
		{Path: "/api/applications/actions/list-my-applications", Method: http.MethodGet, Handler: e.ListMyApplication},
		{Path: "/api/applications/actions/remove-publish-item-relations", Method: http.MethodPost, Handler: e.RemoveApplicationPublishItemRelations},
		{Path: "/api/applications/{applicationID}/actions/get-publish-item-relations", Method: http.MethodGet, Handler: e.GetApplicationPublishItemRelationsGroupByENV},
		{Path: "/api/applications/actions/query-publish-item-relations", Method: http.MethodGet, Handler: e.QueryApplicationPublishItemRelations},
		{Path: "/api/applications/{applicationID}/actions/update-publish-item-relations", Method: http.MethodPost, Handler: e.UpdateApplicationPublishItemRelations},
		{Path: "/api/applications/{applicationID}/actions/pin", Method: http.MethodPut, Handler: e.PinApplication},
		{Path: "/api/applications/{applicationID}/actions/unpin", Method: http.MethodPut, Handler: e.UnPinApplication},
		{Path: "/api/applications/actions/list-templates", Method: http.MethodGet, Handler: e.ListAppTemplates},

		// the interface of notice
		{Path: "/api/notices", Method: http.MethodPost, Handler: e.CreateNotice},
		{Path: "/api/notices/{id}", Method: http.MethodPut, Handler: e.UpdateNotice},
		{Path: "/api/notices/{id}/actions/publish", Method: http.MethodPut, Handler: e.PublishNotice},
		{Path: "/api/notices/{id}/actions/unpublish", Method: http.MethodPut, Handler: e.UnpublishNotice},
		{Path: "/api/notices/{id}", Method: http.MethodDelete, Handler: e.DeleteNotice},
		{Path: "/api/notices", Method: http.MethodGet, Handler: e.ListNotice},

		// the interface of member
		{Path: "/api/members", Method: http.MethodPost, Handler: e.CreateOrUpdateMember},
		{Path: "/api/members/actions/remove", Method: http.MethodPost, Handler: e.DeleteMember},
		{Path: "/api/members/actions/destroy", Method: http.MethodPost, Handler: e.DestroyMember},
		{Path: "/api/members", Method: http.MethodGet, Handler: e.ListMember},
		{Path: "/api/members/actions/get-by-token", Method: http.MethodGet, Handler: e.GetMemberByToken},
		{Path: "/api/members/actions/list-roles", Method: http.MethodGet, Handler: e.ListMemberRoles},
		{Path: "/api/members/actions/list-user-roles", Method: http.MethodGet, Handler: e.ListMemberRolesByUser},
		{Path: "/api/members/actions/get-all-organizational", Method: http.MethodGet, Handler: e.GetAllOrganizational},
		{Path: "/api/members/actions/update-userinfo", Method: http.MethodPut, Handler: e.UpdateMemberUserInfo},
		{Path: "/api/members/actions/create-by-invitecode", Method: http.MethodPost, Handler: e.CreateMemberByInviteCode},
		{Path: "/api/members/actions/list-labels", Method: http.MethodGet, Handler: e.ListMeberLabels}, // 成员标签
		{Path: "/api/members/actions/list-by-scopeID", Method: http.MethodGet, Handler: e.ListScopeManagersByScopeID},

		// the interface of permission
		{Path: "/api/permissions", Method: http.MethodGet, Handler: e.ListScopeRole},
		{Path: "/api/permissions/actions/access", Method: http.MethodPost, Handler: e.ScopeRoleAccess},
		{Path: "/api/permissions/actions/check", Method: http.MethodPost, Handler: e.CheckPermission},
		{Path: "/api/permissions/actions/stateCheck", Method: http.MethodPost, Handler: e.StateCheckPermission},

		// the interface of accesskey
		{Path: "/api/credential/access-keys/{accessKeyId}", Method: http.MethodGet, Handler: e.GetByAccessKeyID},
		{Path: "/api/credential/access-keys", Method: http.MethodPost, Handler: e.CreateAccessKey},
		{Path: "/api/credential/access-keys/{accessKeyId}", Method: http.MethodPut, Handler: e.UpdateAccessKey},
		{Path: "/api/credential/access-keys/{accessKeyId}", Method: http.MethodDelete, Handler: e.DeleteByAccessKeyID},

		// the interface of license
		{Path: "/api/license", Method: http.MethodGet, Handler: e.GetLicense},

		// the interface of label
		{Path: "/api/labels", Method: http.MethodPost, Handler: e.CreateLabel},
		{Path: "/api/labels/{id}", Method: http.MethodDelete, Handler: e.DeleteLabel},
		{Path: "/api/labels/{id}", Method: http.MethodPut, Handler: e.UpdateLabel},
		{Path: "/api/labels/{id}", Method: http.MethodGet, Handler: e.GetLabel},
		{Path: "/api/labels", Method: http.MethodGet, Handler: e.ListLabel},
		{Path: "/api/labels/actions/list-by-projectID-and-names", Method: http.MethodGet, Handler: e.ListByNamesAndProjectID},
		{Path: "/api/labels/actions/list-by-ids", Method: http.MethodGet, Handler: e.ListLabelByIDs},

		// the interface of mbox
		{Path: "/api/mboxs", Method: http.MethodGet, Handler: e.QueryMBox},
		{Path: "/api/mboxs", Method: http.MethodPost, Handler: e.CreateMBox},
		{Path: "/api/mboxs/actions/stats", Method: http.MethodGet, Handler: e.GetMBoxStats},
		{Path: "/api/mboxs/actions/set-read", Method: http.MethodPost, Handler: e.SetMBoxReadStatus},
		{Path: "/api/mboxs/{mboxID}", Method: http.MethodGet, Handler: e.GetMBox},

		// the interface of error box
		{Path: "/api/task-error/actions/create", Method: http.MethodPost, Handler: e.CreateOrUpdateErrorLog},
		{Path: "/api/task-error/actions/list", Method: http.MethodGet, Handler: e.ListErrorLog},

		// the interface of review
		{Path: "/api/reviews/actions/list-launched-approval", Method: http.MethodGet, Handler: e.GetReviewsBySponsorId},
		{Path: "/api/reviews/actions/list-approved", Method: http.MethodGet, Handler: e.GetReviewsByUserId},
		{Path: "/api/reviews/actions/review/approve", Method: http.MethodPost, Handler: e.CreateReview},
		{Path: "/api/reviews/actions/authority", Method: http.MethodGet, Handler: e.GetAuthorityByUserId},
		{Path: "/api/reviews/actions/updateReview", Method: http.MethodPut, Handler: e.UpdateApproval},
		{Path: "/api/reviews/actions/user/create", Method: http.MethodPost, Handler: e.CreateReviewUser},
		{Path: "/api/reviews/actions/{taskId}", Method: http.MethodGet, Handler: e.GetReviewByTaskId},

		// the interface of activity
		{Path: "/api/activities", Method: http.MethodGet, Handler: e.ListActivity},

		// the interface of notify
		{Path: "/api/notify-groups", Method: http.MethodPost, Handler: e.CreateNotifyGroup},
		{Path: "/api/notify-groups", Method: http.MethodGet, Handler: e.QueryNotifyGroup},
		{Path: "/api/notify-groups/{groupID}", Method: http.MethodGet, Handler: e.GetNotifyGroup},
		{Path: "/api/notify-groups/{groupID}", Method: http.MethodPut, Handler: e.UpdateNotifyGroup},
		{Path: "/api/notify-groups/{groupID}/detail", Method: http.MethodGet, Handler: e.GetNotifyGroupDetail},
		{Path: "/api/notify-groups/{groupID}", Method: http.MethodDelete, Handler: e.DeleteNotifyGroup},
		{Path: "/api/notifies", Method: http.MethodPost, Handler: e.CreateNotify},
		{Path: "/api/notifies", Method: http.MethodGet, Handler: e.QueryNotifies},
		{Path: "/api/notifies/{notifyID}", Method: http.MethodGet, Handler: e.GetNotify},
		{Path: "/api/notifies/{notifyID}", Method: http.MethodPut, Handler: e.UpdateNotify},
		{Path: "/api/notifies/{notifyID}", Method: http.MethodDelete, Handler: e.DeleteNotify},
		{Path: "/api/notifies/{notifyID}/actions/enable", Method: http.MethodPut, Handler: e.NotifyEnable},
		{Path: "/api/notifies/{notifyID}/actions/disable", Method: http.MethodPut, Handler: e.NotifyDisable},
		{Path: "/api/notify-sources", Method: http.MethodDelete, Handler: e.DeleteNotifySource},
		{Path: "/api/notify-items", Method: http.MethodGet, Handler: e.QueryNotifyItems},
		{Path: "/api/notify-items/{notifyItemID}", Method: http.MethodPut, Handler: e.UpdateNotifyItem},
		{Path: "/api/notify-histories", Method: http.MethodGet, Handler: e.QueryNotifyHistories},
		{Path: "/api/notify-histories", Method: http.MethodPost, Handler: e.CreateNotifyHistory},
		{Path: "/api/notifies/actions/search-by-source", Method: http.MethodGet, Handler: e.QueryNotifiesBySource},
		{Path: "/api/notifies/actions/fuzzy-query-by-source", Method: http.MethodGet, Handler: e.FuzzyQueryNotifiesBySource},
		{Path: "/api/notify-groups/actions/batch-get", Method: http.MethodGet, Handler: e.BatchGetNotifyGroup}, // 内部接口

		// the interface of audit
		{Path: "/api/audits/actions/create", Method: http.MethodPost, Handler: e.CreateAudits},
		{Path: "/api/audits/actions/batch-create", Method: http.MethodPost, Handler: e.BatchCreateAudits},
		{Path: "/api/audits/actions/list", Method: http.MethodGet, Handler: e.ListAudits},
		{Path: "/api/audits/actions/setting", Method: http.MethodPut, Handler: e.PutAuditsSettings},
		{Path: "/api/audits/actions/setting", Method: http.MethodGet, Handler: e.GetAuditsSettings},
		{Path: "/api/audits/actions/export-excel", Method: http.MethodGet, WriterHandler: e.ExportExcelAudit},

		// the interface of approval
		{Path: "/api/approves", Method: http.MethodPost, Handler: e.CreateApprove},
		{Path: "/api/approves/{approveId}", Method: http.MethodPut, Handler: e.UpdateApprove},
		{Path: "/api/approves/{approveId}", Method: http.MethodGet, Handler: e.GetApprove},
		{Path: "/api/approves/actions/list-approves", Method: http.MethodGet, Handler: e.ListApproves},

		// the interface of file
		{Path: "/api/files", Method: http.MethodPost, Handler: e.UploadFile},
		{Path: "/api/files", Method: http.MethodGet, WriterHandler: e.DownloadFile},
		{Path: "/api/files/{uuid}", Method: http.MethodGet, WriterHandler: e.DownloadFile},
		{Path: "/api/files/{uuid}", Method: http.MethodHead, WriterHandler: e.HeadFile},
		{Path: "/api/files/{uuid}", Method: http.MethodDelete, Handler: e.DeleteFile},
		{Path: "/api/images/actions/upload", Method: http.MethodPost, Handler: e.UploadImage},
	}
}<|MERGE_RESOLUTION|>--- conflicted
+++ resolved
@@ -70,11 +70,8 @@
 	queryStringDecoder *schema.Decoder
 	audit              *audit.Audit
 	errorbox           *errorbox.ErrorBox
-<<<<<<< HEAD
 	accesskey          *accesskey.Service
-=======
 	fileSvc            *filesvc.FileService
->>>>>>> 9f5d44e5
 }
 
 type Option func(*Endpoints)
