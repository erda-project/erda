// Copyright (c) 2021 Terminus, Inc.
//
// Licensed under the Apache License, Version 2.0 (the "License");
// you may not use this file except in compliance with the License.
// You may obtain a copy of the License at
//
//      http://www.apache.org/licenses/LICENSE-2.0
//
// Unless required by applicable law or agreed to in writing, software
// distributed under the License is distributed on an "AS IS" BASIS,
// WITHOUT WARRANTIES OR CONDITIONS OF ANY KIND, either express or implied.
// See the License for the specific language governing permissions and
// limitations under the License.

package auth

import (
	"context"
	"errors"
	"fmt"
<<<<<<< HEAD
=======

>>>>>>> 1049911a
	"net/http"
	"path"
	"path/filepath"
	"regexp"
	"strconv"
	"strings"
	"time"

	"github.com/coreos/etcd/clientv3"
	"github.com/jinzhu/gorm"
	"github.com/patrickmn/go-cache"
	"github.com/sirupsen/logrus"

	"github.com/erda-project/erda/apistructs"
	"github.com/erda-project/erda/modules/gittar/conf"
	"github.com/erda-project/erda/modules/gittar/models"
	"github.com/erda-project/erda/modules/gittar/pkg/gitmodule"
	"github.com/erda-project/erda/modules/gittar/uc"
	"github.com/erda-project/erda/modules/gittar/webcontext"
	"github.com/erda-project/erda/pkg/http/httputil"
	"github.com/erda-project/erda/pkg/ucauth"
)

var (
	authCache = cache.New(3*time.Minute, 1*time.Minute)
)

var (
	NO_AUTH_ERROR = errors.New("no auth info")
)

func renderTemplate(template string, params map[string]string) string {
	paramPattern, _ := regexp.Compile("{{.+?}}")
	result := paramPattern.ReplaceAllStringFunc(template, func(s string) string {
		key := s[2:(len(s) - 2)]
		value, ok := params[key]
		if ok {
			return value
		} else {
			return s
		}
	})
	return result
}

func Authenticate(c *webcontext.Context) {
	// Repository content
	orgProject := c.Param("org")
	appName := strings.TrimSuffix(c.Param("repo"), ".git")

	repoPath := filepath.Join(orgProject, appName)

	echoReqPath := c.EchoContext.Path()
	repo, err := c.Service.GetRepoByPath(repoPath)
	if err != nil {
		c.AbortWithStatus(http.StatusNotFound, errors.New("repo not found"))
		return
	}

	//没有子path尝试重定向到UI
	if c.EchoContext.Request().Method == "GET" && (echoReqPath == "/:org/:repo" || echoReqPath == "/:org/:repo/*") && c.EchoContext.QueryString() == "" {
		params := map[string]string{
			"projectId": strconv.FormatInt(repo.ProjectID, 10),
			"appId":     strconv.FormatInt(repo.AppID, 10),
			"orgId":     strconv.FormatInt(repo.OrgID, 10),
		}
		orgDto, err := c.Bundle.GetOrg(repo.OrgID)
		if err != nil {
			c.AbortWithStatus(http.StatusNotFound, errors.New("org not found"))
			return
		}
		redirectUrlPrefix := "http://" + orgDto.Domain
		c.EchoContext.Redirect(301, redirectUrlPrefix+renderTemplate(conf.RepoPathTemplate(), params))
		return
	}

	doAuth(c, repo, repoPath)
}

func AuthenticateByApp(c *webcontext.Context) {
	appIDStr := c.Param("appId")
	appID, err := strconv.ParseInt(appIDStr, 10, 64)
	if err != nil {
		c.AbortWithStatus(http.StatusNotFound, errors.New("invalid appId"))
		return
	}
	repo, err := c.Service.GetRepoByApp(appID)
	if err != nil {
		if err == gorm.ErrRecordNotFound {
			c.AbortWithStatus(http.StatusNotFound, errors.New("repo not found"))
			return
		}
		c.EchoContext.String(500, err.Error())
		return
	}

	repoName := path.Join(repo.OrgName, repo.ProjectName, repo.AppName)
	doAuth(c, repo, repoName)
}

func AuthenticateV2(c *webcontext.Context) {
	host := c.EchoContext.Request().Host
	// 优先域名 第二优先读取ORG-ID头
	dto, err := c.Bundle.GetDopOrgByDomain(host, "x")
	var orgID int64
	if err == nil {
		orgID = int64(dto.ID)
	} else {
		orgIdStr := c.HttpRequest().Header.Get("Org-ID")
		orgID, err = strconv.ParseInt(orgIdStr, 10, 64)
		if err != nil {
			c.EchoContext.String(404, "org not found")
			return
		}
	}
	project := c.Param("project")
	app := strings.TrimSuffix(c.Param("app"), ".git")
	repo, err := c.Service.GetRepoByNames(orgID, project, app)
	if err != nil {
		if err == gorm.ErrRecordNotFound {
			c.AbortWithStatus(http.StatusNotFound, errors.New("repo not found"))
			return
		}
		c.EchoContext.String(500, err.Error())
		return
	}

	//todo delete redirect
	echoReqPath := c.EchoContext.Path()
	//没有子path尝试重定向到UI
	if c.EchoContext.Request().Method == "GET" &&
		(echoReqPath == "/wb/:project/:app" || echoReqPath == "/wb/:project/:app/*") && c.EchoContext.QueryString() == "" {
		params := map[string]string{
			"projectId": strconv.FormatInt(repo.ProjectID, 10),
			"appId":     strconv.FormatInt(repo.AppID, 10),
			"orgId":     strconv.FormatInt(repo.OrgID, 10),
		}
		redirectUrlPrefix := c.EchoContext.Scheme() + "://" + c.Host()
		c.EchoContext.Redirect(301, redirectUrlPrefix+renderTemplate(conf.RepoPathTemplate(), params))
		return
	}

	repoName := path.Join(strconv.FormatInt(orgID, 10), project, app)
	doAuth(c, repo, repoName)
}

func AuthenticateV3(c *webcontext.Context) {
	org := c.Param("org")
	project := c.Param("project")
	app := strings.TrimSuffix(c.Param("app"), ".git")

	orgID, err := getOrgIDV3(c, org)
	if err != nil {
		c.EchoContext.String(404, "org not found")
		return
	}
	repo, err := c.Service.GetRepoByNames(orgID, project, app)
	if err != nil {
		if err == gorm.ErrRecordNotFound {
			c.AbortWithStatus(http.StatusNotFound, errors.New("repo not found"))
			return
		}
		c.EchoContext.String(500, err.Error())
		return
	}

	repoName := path.Join(strconv.FormatInt(orgID, 10), project, app)
	doAuth(c, repo, repoName)
}

func doAuth(c *webcontext.Context, repo *models.Repo, repoName string) {
	// Git Protocol version v2
	version := c.GetHeader("Git-Protocol")
	c.Set("gitProtocol", version)

	var gitRepository = &gitmodule.Repository{}
	var err error
	var userInfo *ucauth.UserInfo
	//skip authentication
	host := c.Host()
	for _, skipUrl := range conf.SkipAuthUrls() {
		if skipUrl != "" && strings.HasSuffix(host, skipUrl) {
			logrus.Debugf("skip authenticate host: %s", host)
			gitRepository, err = openRepository(c, repo)
			if err != nil {
				c.AbortWithStatus(500, err)
				return
			}
			c.Set("repository", gitRepository)

			userIdStr := c.GetHeader(httputil.UserHeader)
			if userIdStr == "" {
				c.AbortWithStatus(500, errors.New("the userID is empty"))
				return
			}

			userInfoDto, err := uc.FindUserById(userIdStr)
			if err != nil {
				c.AbortWithStatus(500, err)
				return
			}
			logrus.Infof("repo: %s userId: %v, username: %s", repoName, userIdStr, userInfoDto.Username)
			//校验通过缓存5分钟结果
			//校验失败每次都会请求
			_, validateError := ValidaUserRepoWithCache(c, userIdStr, repo)
			if validateError != nil {
				logrus.Infof("openapi auth fail repo:%s user:%s", repoName, userInfoDto.Username)
				c.AbortWithStatus(403, validateError)
				return
			}
			c.Set("repository", gitRepository)
			//c.Set("lock", repoLock.Lock)

			c.Set("user", &models.User{
				Name:     userInfoDto.Username,
				NickName: userInfoDto.NickName,
				Email:    userInfoDto.Email,
				Id:       userIdStr,
			})
			c.Next()
			return
		}
	}

	userInfo, err = GetUserInfoByTokenOrBasicAuth(c, repo.ProjectID)
	if err == nil {
		_, validateError := ValidaUserRepo(c, string(userInfo.ID), repo)
		if validateError != nil {
			c.AbortWithString(403, validateError.Error()+" 403")
		} else {
			gitRepository, err = openRepository(c, repo)
			if err != nil {
				c.AbortWithStatus(500, err)
				return
			}
			c.Set("repository", gitRepository)
			c.Set("user", &models.User{
				Name:     userInfo.UserName,
				NickName: userInfo.NickName,
				Email:    userInfo.Email,
				Id:       string(userInfo.ID)})
			c.Next()
		}
	} else {
		c.Header("WWW-Authenticate", "Basic realm=Restricted")
		if err == NO_AUTH_ERROR {
			c.AbortWithStatus(401)
		} else {
			c.AbortWithString(401, err.Error()+" 401")
		}
	}
}

func GetInnerUser(c *webcontext.Context) (*models.User, error) {
	username, password, ok := c.BasicAuth()
	if ok {
		if username == conf.GitInnerUserName() && password == conf.GitInnerUserPassword() {
			return models.NewInnerUser(), nil
		}
	}
	return nil, errors.New("not inner user")
}

type AuthResp struct {
	Permission *apistructs.ScopeRole
	Repo       *models.Repo
}

type ErrorData struct {
	Code string `json:"code"`
	Msg  string `json:"msg"`
}

func GetUserInfoByTokenOrBasicAuth(c *webcontext.Context, projectID int64) (*ucauth.UserInfo, error) {
	var userInfo = &ucauth.UserInfo{}
	var err error

	org := c.Param("org")
	repo := strings.TrimSuffix(c.Param("repo"), ".git")
	repoName := filepath.Join(org, repo)

	username, password, ok := c.BasicAuth()
	if ok && username != "" && password != "" {
		// 触发token校验
		if username == conf.GitTokenUserName() {
			// dice token
			member, err := c.Bundle.GetMemberByToken(&apistructs.GetMemberByTokenRequest{
				Token: password,
			})
			if err == nil {
				userInfo, err := uc.FindUserById(member.UserID)
				if err == nil {
					return &ucauth.UserInfo{
						ID:        ucauth.USERID(member.UserID),
						Email:     userInfo.Email,
						Phone:     userInfo.Phone,
						AvatarUrl: userInfo.AvatarURL,
						UserName:  userInfo.Username,
						NickName:  userInfo.NickName,
					}, nil
				}
			} else {
				logrus.Errorf("GetMemberByToken err:%s", err)
				return nil, errors.New("invalid token")
			}
		} else {
			userInfo, err = GetUserByBasicAuth(c, username, password)
			if err != nil {
				logrus.Debugf("basic auth failed repo:%s login_name:%s err:%v", repoName, username, err)
			} else {
				logrus.Debugf("basic auth success repo:%s login_name:%s user_name:%s", repoName, username, userInfo.UserName)
			}
		}
		return userInfo, err
	} else {
		logrus.Debugf("no auth info repo:%s", repoName)
		return nil, NO_AUTH_ERROR
	}

}
func GetUserByBasicAuth(c *webcontext.Context, username string, passwd string) (*ucauth.UserInfo, error) {
	token, err := c.UCAuth.PwdAuth(username, passwd)
	if err != nil {
		return nil, err
	}
	logrus.Debugf("login success username: %s", username)
	userInfo, err := c.UCAuth.GetUserInfo(token)
	if err != nil {
		return nil, err
	}
	return &userInfo, nil
}

func ValidaUserRepoWithCache(c *webcontext.Context, userId string, repo *models.Repo) (*AuthResp, error) {
	key := userId + "-" + repo.Path
	authResultCache, found := authCache.Get(key)
	if found {
		autuResp := authResultCache.(*AuthResp)
		// 只有缓存存在并且是有权限的才使用缓存
		if autuResp != nil && autuResp.Permission.Access {
			return authResultCache.(*AuthResp), nil
		}
	}
	result, err := ValidaUserRepo(c, userId, repo)
	if err != nil {
		return nil, err
	}
	authCache.Set(key, result, cache.DefaultExpiration)
	return result, err
}

func ValidaUserRepo(c *webcontext.Context, userId string, repo *models.Repo) (*AuthResp, error) {
	permission, err := c.Bundle.ScopeRoleAccess(userId, &apistructs.ScopeRoleAccessRequest{
		Scope: apistructs.Scope{
			Type: apistructs.AppScope,
			ID:   strconv.FormatInt(repo.AppID, 10),
		},
	})
	if err != nil {
		return nil, err
	}
	if !permission.Access {
		return nil, errors.New(fmt.Sprintf("no permission to access,userID: %s, appID: %d", userId, repo.AppID))
	}
	return &AuthResp{
		Repo:       repo,
		Permission: permission,
	}, nil
}

func openRepository(ctx *webcontext.Context, repo *models.Repo) (*gitmodule.Repository, error) {
	gitRepository, err := gitmodule.OpenRepositoryWithInit(conf.RepoRoot(), repo.Path)
	if err != nil {
		return nil, err
	}
	gitRepository.ID = repo.ID
	gitRepository.ProjectId = repo.ProjectID
	gitRepository.ApplicationId = repo.AppID
	gitRepository.OrgId = repo.OrgID
	gitRepository.Size = repo.Size
	gitRepository.Url = conf.GittarUrl() + "/" + repo.Path
	gitRepository.IsExternal = repo.IsExternal
	if repo.IsExternal {
		// check the key is exist or not
		key := fmt.Sprintf("/gittar/repo/%d", repo.ID)
		resp, err := ctx.EtcdClient.Get(context.Background(), key)
		if err != nil {
			return nil, err
		}
		// if key exist,and the request url's suffix is "/commits" will return err
		// else return without SyncExternalRepository
		if len(resp.Kvs) > 0 {
			if strings.HasSuffix(ctx.EchoContext.Request().URL.String(), "/commits") {
				return nil, errors.New("the repo is locked, please wait for a moment")
			}
			return gitRepository, nil
		}

		// minimum lease TTL is 5-second
		grantResp, err := ctx.EtcdClient.Grant(context.Background(), 5)
		if err != nil {
			return nil, err
		}

		// put key with lease
		_, err = ctx.EtcdClient.Put(context.Background(), key, "lock", clientv3.WithLease(grantResp.ID))
		if err != nil {
			return nil, err
		}

		// keep alive
		_, err = ctx.EtcdClient.KeepAlive(context.Background(), grantResp.ID)
		if err != nil {
			return nil, err
		}

		defer func() {
			_, err = ctx.EtcdClient.Revoke(context.Background(), grantResp.ID)
			if err != nil {
				logrus.Errorf("failed to revoke etcd, err: %v ", err)
			}
		}()

		err = gitmodule.SyncExternalRepository(path.Join(conf.RepoRoot(), repo.Path))
		if err != nil {
			return nil, err
		}
	}

	return gitRepository, nil
}

// getOrgIDV3 get orgID v3
func getOrgIDV3(c *webcontext.Context, orgName string) (int64, error) {
	orgDto, err := c.Bundle.GetOrg(orgName)
	if err == nil {
		return int64(orgDto.ID), nil
	}
	orgIdStr := c.HttpRequest().Header.Get("Org-ID")
	orgID, err := strconv.ParseInt(orgIdStr, 10, 64)
	if err != nil {
		return 0, err
	}
	return orgID, nil
}<|MERGE_RESOLUTION|>--- conflicted
+++ resolved
@@ -18,10 +18,6 @@
 	"context"
 	"errors"
 	"fmt"
-<<<<<<< HEAD
-=======
-
->>>>>>> 1049911a
 	"net/http"
 	"path"
 	"path/filepath"
