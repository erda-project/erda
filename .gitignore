# Binaries for programs and plugins
*.exe
*.exe~
*.dll
*.so
*.dylib

# Test binary, built with `go test -c`
*.test

# Output of the go coverage tool, specifically when used with LiteIDE
*.out

# Files for macos
*.DS_Store
._*

# Files for ideas
.idea/*
*.iml

# Files for vim
.*.sw?

# Files for direnv
.envrc

# Files for vscode
.vscode/*
.vendor/*

# Local History dir
.history/

# Dependency directories (remove the comment below to include it)
/vendor/

# build output
/bin

# for local debug
/.env
/.env.*
/conf/**/*.local.yaml
modules/local/
cmd/local
conf/local

# generated files
# openapi
modules/openapi/api/api.go
modules/openapi/api/generate/collectAPIs.go
modules/openapi/api/swagger.json
modules/openapi/api/swagger_all.json
modules/openapi/api/generate/collectEvents.go
modules/openapi/api/events_all.json
modules/openapi/component-protocol/generate/auto_register/auto_register.go
# cli
tools/cli/generated_cmd
tools/cli/command/generate/collectCMDs.go
# apistructs
apistructs/generated_desc.go

# temp data of quickstart
quick-start/data

modules/openapi/api/generate
/fake_subscriber.txt

# deploy related temp dir
/deploy

<<<<<<< HEAD
# python vitural environments
/venv/
=======
# extensions
extensions/
>>>>>>> d3c1c35c
<|MERGE_RESOLUTION|>--- conflicted
+++ resolved
@@ -70,10 +70,8 @@
 # deploy related temp dir
 /deploy
 
-<<<<<<< HEAD
 # python vitural environments
 /venv/
-=======
+
 # extensions
-extensions/
->>>>>>> d3c1c35c
+extensions/