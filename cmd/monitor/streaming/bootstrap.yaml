--- conflicted
+++ resolved
@@ -583,7 +583,6 @@
     currency_num: ${EXPORTER_CH_SPAN_CURRENCY_NUM:2}
   builder:
     data_type: span
-<<<<<<< HEAD
     tenant_id_key: terminus_key
 
 clickhouse.table.initializer@span:
@@ -659,85 +658,6 @@
   default_search_table: "metrics_all"
 # --- metric to clickhouse block ---
 
-=======
-    series_tag_keys: ${EXPORTER_CH_SPAN_SERIES_TAG_KEYS:db_statement,operation_name,http_url,http_path,http_target,terminus_logid,db_host,peer_address,http_write_error,net_peer_port}
-
-clickhouse.table.initializer@span:
-  _enable: ${WRITE_SPAN_TO_CLICKHOUSE_ENABLE:false}
-  table_prefix: "spans"
-  ttl_sync_interval: "${CLICKHOUSE_TABLE_TTL_SYNC_INTERVAL:24h}"
-  default_ddl_files:
-    - path: "conf/clickhouse/spans/ddl_create_db.sql.tpl"
-      ignore_err: "false"
-    - path: "conf/clickhouse/spans/ddl_create_default_tables.sql.tpl"
-      ignore_err: "false"
-
-clickhouse.table.loader@span:
-  _enable: ${WRITE_SPAN_TO_CLICKHOUSE_ENABLE:false}
-  table_prefix: "spans"
-  default_search_table: "spans_all"
-# --- span to clickhouse block ---
-
-# --- metric to clickhouse block ---
-erda.oap.collector.receiver.kafka@spotmetric:
-  _enable: ${WRITE_METRIC_TO_CLICKHOUSE_ENABLE:false}
-  proto_parser: spotmetric
-  consumer:
-    topics: "${METRIC_TOPICS:spot-metrics}"
-    # TODO. METRIC_CH_GROUP_ID to METRIC_GROUP_ID when all finished
-    group: "${METRIC_CH_GROUP_ID:spot-monitor-metrics-dev}"
-    parallelism: ${SPOT_METRICS_CONSUMERS:9}
-    options:
-      auto.offset.reset: "${KAFKA_AUTO_OFFSET_RESET:latest}"
-      auto.commit.interval.ms: "${KAFKA_AUTO_COMMIT_INTERVAL_MS:1000}"
-
-# TODO. 元数据生成方式待定
-erda.oap.collector.processor.modifier@metric:
-  _enable: ${WRITE_METRIC_TO_CLICKHOUSE_ENABLE:false}
-  rules:
-    - action: drop
-      key: tags._meta
-    - action: drop
-      key: tags._metric_scope
-    - action: drop
-      key: tags._metric_scope_id
-
-erda.oap.collector.exporter.clickhouse@metric:
-  _enable: ${WRITE_METRIC_TO_CLICKHOUSE_ENABLE:false}
-  keypass:
-    name: ["kubernetes_*", "etcd"]
-  storage:
-    currency_num: ${EXPORTER_CH_METRIC_CURRENCY_NUM:2}
-  builder:
-    data_type: metric
-
-clickhouse.table.initializer@metric:
-  _enable: ${WRITE_METRIC_TO_CLICKHOUSE_ENABLE:false}
-  table_prefix: "metrics"
-  ttl_sync_interval: "${CLICKHOUSE_TABLE_TTL_SYNC_INTERVAL:24h}"
-  default_ddl_files:
-    - path: "conf/clickhouse/metrics/ddl_create_db.sql.tpl"
-      ignore_err: "false"
-    - path: "conf/clickhouse/metrics/ddl_create_default_tables.sql.tpl"
-      ignore_err: "false"
-  tenant_ddl_files:
-    - path: "conf/clickhouse/metrics/ddl_create_tenant_tables.sql.tpl"
-      ignore_err: "true"
-
-clickhouse.table.creator@metric:
-  _enable: ${WRITE_METRIC_TO_CLICKHOUSE_ENABLE:false}
-  ddl_template: "conf/clickhouse/metrics/ddl_create_tenant_tables.sql.tpl"
-  default_write_table: "metrics"
-  table_prefix: "metrics"
-
-clickhouse.table.loader@metric:
-  _enable: ${WRITE_METRIC_TO_CLICKHOUSE_ENABLE:false}
-  table_prefix: "metrics"
-  default_search_table: "metrics_all"
-# --- metric to clickhouse block ---
-
->>>>>>> e5199744
-
 i18n@metric:
 
 http-server@admin:
