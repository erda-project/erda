--- conflicted
+++ resolved
@@ -46,9 +46,7 @@
 erda.msp.menu:
 erda.msp.configcenter:
 erda.msp.registercenter:
-<<<<<<< HEAD
 erda.msp.apm.metric:
-=======
 
 erda.msp.apm.checker: # checkers apis
 
@@ -80,5 +78,4 @@
 metric-report-client:
     addr: "${COLLECTOR_ADDR:localhost:7076}"
     username: ${COLLECTOR_AUTH_USERNAME}
-    password: ${COLLECTOR_AUTH_PASSWORD}
->>>>>>> eb884d59
+    password: ${COLLECTOR_AUTH_PASSWORD}