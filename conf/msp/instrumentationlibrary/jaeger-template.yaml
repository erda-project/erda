--- conflicted
+++ resolved
@@ -39,64 +39,7 @@
               msp.env.id: {{msp_env_id}}
               msp.env.token: <your_token>
         ```
-<<<<<<< HEAD
-    - language: C#
-        template: |
-          #### 获取接入点和鉴权信息
-
-          - 接入点：{{endpoint}}
-          - 环境ID：{{msp_env_id}}
-          - Token: 在此页面创建和获取
-
-          #### 引入依赖
-
-          ```shell
-          dotnet add package Jaeger --version 1.0.3
-          ```
-
-          #### 注册全局Tracer
-
-          ```
-          // Use "OpenTracing.Contrib.NetCore" to automatically generate spans for ASP.NET Core, Entity Framework Core, ...
-          // See https://github.com/opentracing-contrib/csharp-netcore for details.
-          services.AddOpenTracing();
-
-          // Adds the Jaeger Tracer.
-          services.AddSingleton<ITracer>(serviceProvider =>{
-
-            var loggerFactory = serviceProvider.GetRequiredService<ILoggerFactory>();
-
-            var senderResolver = new SenderResolver(loggerFactory).RegisterSenderFactory<ThriftSenderFactory>();
-            var senderConfiguration = new Configuration.SenderConfiguration(loggerFactory)
-                                          .WithSenderResolver(senderResolver)
-                                          .WithEndpoint("{{endpoint}}");
-
-            var reporterConfiguration = new Configuration.ReporterConfiguration(loggerFactory)
-                                            .WithSender(senderConfiguration)
-                                            .WithLogSpans(true);
-
-            var samplerConfiguration = new Configuration.SamplerConfiguration(loggerFactory)
-                                            .WithType("const")
-                                            .WithParam(1);
-
-            var tracerTagMaps = new Dictionary<string, string>();
-            tracerTagMaps["msp.env.id"] = "{{msp_env_id}}";
-            tracerTagMaps["msp.env.token"] = "<鉴权Token>";
-
-            var tracer = new Configuration("<服务名>", loggerFactory)
-                              .WithSampler(samplerConfiguration)
-                              .WithReporter(reporterConfiguration)
-                              .WithTracerTags(tracerTagMaps)
-                              .GetTracer();
-
-            // Allows code that can't use DI to also access the tracer.
-            GlobalTracer.Register(tracer);
-
-            return tracer;
-          });
-          ```
-=======
-
+        
     - language: Node.js
       template: |
         #### 获取接入点和鉴权信息
@@ -155,4 +98,53 @@
         您可以在 HTTP/HTTPS 协议的 Header 中或者 Jaeger 协议的 Tag 字段中配置鉴权信息，具体字段及详细说明如下所示
         - msp.env.id : 微服务项目环境ID
         - msp.env.token : 微服务环境鉴权Token，在此页面创建和获取
->>>>>>> 964ae402
+        
+        #### 通过 jaeger-client-csharp 上报数据
+
+        1. 引入依赖
+
+        ``` shell
+        dotnet add package Jaeger --version 1.0.3
+        ```
+
+        2. 注册全局Tracer
+
+        ``` C#
+        // Use "OpenTracing.Contrib.NetCore" to automatically generate spans for ASP.NET Core, Entity Framework Core, ...
+        // See https://github.com/opentracing-contrib/csharp-netcore for details.
+        services.AddOpenTracing();
+
+        // Adds the Jaeger Tracer.
+        services.AddSingleton<ITracer>(serviceProvider =>{
+
+          var loggerFactory = serviceProvider.GetRequiredService<ILoggerFactory>();
+
+          var senderResolver = new SenderResolver(loggerFactory).RegisterSenderFactory<ThriftSenderFactory>();
+          var senderConfiguration = new Configuration.SenderConfiguration(loggerFactory)
+                                          .WithSenderResolver(senderResolver)
+                                          .WithEndpoint("{{endpoint}}");
+
+          var reporterConfiguration = new Configuration.ReporterConfiguration(loggerFactory)
+                                            .WithSender(senderConfiguration)
+                                            .WithLogSpans(true);
+
+          var samplerConfiguration = new Configuration.SamplerConfiguration(loggerFactory)
+                                            .WithType("const")
+                                            .WithParam(1);
+
+          var tracerTagMaps = new Dictionary<string, string>();
+          tracerTagMaps["msp.env.id"] = "{{msp_env_id}}";
+          tracerTagMaps["msp.env.token"] = "<鉴权Token>";
+
+          var tracer = new Configuration("<服务名>", loggerFactory)
+                              .WithSampler(samplerConfiguration)
+                              .WithReporter(reporterConfiguration)
+                              .WithTracerTags(tracerTagMaps)
+                              .GetTracer();
+
+          // Allows code that can't use DI to also access the tracer.
+          GlobalTracer.Register(tracer);
+
+          return tracer;
+        });
+        ```