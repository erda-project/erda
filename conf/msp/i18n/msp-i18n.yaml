en:
  waiting_for_tracing_data: "waiting for tracing data"
  success_get_tracing_data: "success to get tracing data"
  fail_get_tracing_data: "fail to get tracing data"
  stop_get_tracing_data: "cancelled to get tracing data"
  workspace_dev: "DEV"
  workspace_test: "TEST"
  workspace_staging: "STAGING"
  workspace_prod: "PROD"
  workspace_default: "DEFAULT"
  project_type_dop: "DevOps Project"
  project_type_msp: "MSP Project"
  span_count_desc: Span Count DESC
  span_count_asc: Span Count ASC
  trace_duration_desc: Trace Duration DESC
  trace_duration_asc: Trace Duration ASC
  trace_time_desc: Trace Time DESC
  trace_time_asc: Trace Time ASC
  service_name: Service Name
  trace_id: Trace ID
  dubbo_method: Dubbo Method
  http_path: HTTP Path
  trace_success: SUCCESS
  trace_error: ERROR
  trace_all: ALL
  rpsMaxTop5: Top5 High Traffic Services
  rpsMinTop5: Top5 Low Traffic Services
  avgDurationTop5: Top5 Slow Response Services
  errorRateTop5: Top5 unhealthy services
  pathRpsMaxTop5: Top5 High Throughput API
  pathClientRpsMaxTop5: Top5 external API calls
  pathSlowTop5: Top5 Slow response API
  sqlSlowTop5: Top5 Slow response SQL
  exceptionCountTop5: Top5 Exception type
  pathErrorRateTop5: Top5 Error API
<<<<<<< HEAD
  transactionName: "Transaction Name"
  reqCount: "Request Count"
  rps: "Throughput"
  duration: "Duration"
  avgDuration: "Avg Duration"
  requestDistribution: "Request Distribution"
  totalCount: "Total Count"
  avgRps: "Avg Rps"
  slowCount: "Slow Request Count"
  errorCount: "Error Request Count"
  errorRate: "Error Rate"
  rpsUnit: "reqs/s"
  avgDurationUnit: "ms"
  countUnit: "freq"
  pcsUnit: "pcs"
  rateUnit: "%"
  slowRequestDistribution: "Slow Request Distribution"
  occurTime: "Occur Time"
  traceId: Trace ID
  traceDuration: Duration
  traceStartTime: Start Time
  traceSpanCount: Span Count
  traceServices: Services
  traceDistribution: Trace Duration Distribution
  cpuUsage: Container CPU
  memoryUsage: Container 内存
  diskioUsage: Disk IO
  networkUsage: Container Network
  nodejs_memory_heap: Heap Memory
  nodejs_memory_non_heap: Heap Non Memory
  nodejs_cluster: Cluster Count
  nodejs_async_resource: Async Resources
  jvm_memory_heap: Heap Memory
  jvm_memory_non_heap: Heap Non Memory
  jvm_memory_eden_space: Eden Space
  jvm_memory_survivor_space: Survivor Space
  jvm_memory_old_gen: Old Gen
  jvm_gc_count: GC Count
  jvm_gc_time: GC Average Duration
  jvm_class_loader: Class Count
  jvm_thread: JVM Thread
  cpu: CPU
  memory: Memory
  load: System Load
  podCount: Pod Count
  disk: Disk IO Rate
  network: Network Rate
  api: "API"
  reqAvgDuration: "Request Avg Duration"
  pageReqDurationDistribution: "Page Load Time Distribution"
  pvUvCount: "PV/UV"
  pv: "PV"
  uv: "UV"
  apdex: "Apdex"
  avgPageLoadDuration: "Page Load Duration"
  apiSuccessRate: "API Success Rate"
  resourceLoadErrorCount: "Resource Load Error Count"
  jsErrorCount: "JS Error Count"
  maxReqDomainTop5: "High Request Domains Top5"
  maxReqPageTop5: "High Request Pages Top5"
  slowReqPageTop5: "Most Slow Page Top5"
  slowReqRegionTop5: "Most Slow Region Top5"
  s: s
  m: m
  h: h
=======
  project_owner_role: project owner
  project_lead_role: project development lead
  project_dev_role: development engineer
>>>>>>> 91da0abf
zh:
  waiting_for_tracing_data: "正在获取链路追踪数据"
  success_get_tracing_data: "获取链路追踪数据成功"
  fail_get_tracing_data: "获取链路追踪数据失败"
  stop_get_tracing_data: "已取消获取链路追踪数据"
  workspace_dev: "开发"
  workspace_test: "测试"
  workspace_staging: "预发"
  workspace_prod: "生产"
  workspace_default: "默认"
  project_type_dop: "DevOps 项目"
  project_type_msp: "微服务观测项目"
  span_count_desc: Span 数量降序
  span_count_asc: Span 数量升序
  trace_duration_desc: 追踪持续时间降序
  trace_duration_asc: 追踪持续时间升序
  trace_time_desc: 追踪发生时间降序
  trace_time_asc: 追踪发生时间升序
  service_name: 服务名
  trace_id: 追踪 ID
  dubbo_method: Dubbo Method
  http_path: HTTP Path
  trace_success: 成功
  trace_error: 错误
  trace_all: 所有
  rpsMaxTop5: 高流量服务排行（Top5）
  rpsMinTop5: 低流量服务排行（Top5）
  avgDurationTop5: 慢响应服务排行（Top5）
  errorRateTop5: 不健康服务排行（Top5）
  pathRpsMaxTop5: 高吞吐量接口 Top5
  pathClientRpsMaxTop5: 外部接口调用 Top5
  pathSlowTop5: 慢响应接口 Top5
  sqlSlowTop5: 慢响应SQL Top5
  exceptionCountTop5: 异常类型 Top5
  pathErrorRateTop5: 错误接口 Top5
<<<<<<< HEAD
  transactionName: "事务名称"
  reqCount: "调用次数"
  slowCount: "慢调用次数"
  rps: "吞吐量"
  duration: "响应时间"
  avgDuration: "平均响应时间"
  requestDistribution: "请求分布"
  totalCount: "总请求次数"
  avgRps: "平均吞吐量"
  errorCount: "错误调用次数"
  errorRate: "错误率"
  rpsUnit: "reqs/s"
  avgDurationUnit: "ms"
  countUnit: "次"
  pcsUnit: "个"
  rateUnit: "%"
  slowRequestDistribution: "慢调用耗时分布"
  occurTime: "发生时间"
  traceId: 追踪 ID
  traceDuration: 持续时间
  traceStartTime: 起始时间
  traceSpanCount: Span 数量
  traceServices: 服务
  traceDistribution: 链路耗时分布
  cpuUsage: 容器 CPU
  memoryUsage: 容器 内存
  diskioUsage: 磁盘 IO
  networkUsage: 容器网络
  nodejs_memory_heap: 堆内存
  nodejs_memory_non_heap: 非堆内存
  nodejs_cluster: Cluster Count
  nodejs_async_resource: Async Resources
  jvm_memory_heap: 堆内存
  jvm_memory_non_heap: 非堆内存
  jvm_memory_eden_space: Eden Space
  jvm_memory_survivor_space: Survivor Space
  jvm_memory_old_gen: Old Gen
  jvm_gc_count: GC 次数
  jvm_gc_time: GC 平均时间
  jvm_class_loader: Class 数量
  jvm_thread: JVM 线程
  cpu: CPU
  memory: 内存
  load: 系统负载
  podCount: Pod 数量
  disk: 磁盘 IO 速率
  network: 网络速率
  api: "API"
  reqAvgDuration: "调用平均响应时间"
  pageReqDurationDistribution: "页面加载耗时分布"
  pvUvCount: "PV/UV"
  pv: "PV"
  uv: "UV"
  apdex: "Apdex"
  avgPageLoadDuration: "页面加载耗时"
  apiSuccessRate: "API调用成功率"
  resourceLoadErrorCount: "资源加载错误数"
  jsErrorCount: "JS错误数"
  maxReqDomainTop5: "高访问量域名 Top5"
  maxReqPageTop5: "高访问量页面 Top5"
  slowReqPageTop5: "慢响应页面 Top5"
  slowReqRegionTop5: "慢响应地区 Top5"
  s: 秒
  m: 分钟
  h: 小时
=======
  project_owner_role: 项目所有者
  project_lead_role: 研发主管
  project_dev_role: 开发工程师
>>>>>>> 91da0abf
<|MERGE_RESOLUTION|>--- conflicted
+++ resolved
@@ -33,7 +33,6 @@
   sqlSlowTop5: Top5 Slow response SQL
   exceptionCountTop5: Top5 Exception type
   pathErrorRateTop5: Top5 Error API
-<<<<<<< HEAD
   transactionName: "Transaction Name"
   reqCount: "Request Count"
   rps: "Throughput"
@@ -99,11 +98,9 @@
   s: s
   m: m
   h: h
-=======
   project_owner_role: project owner
   project_lead_role: project development lead
   project_dev_role: development engineer
->>>>>>> 91da0abf
 zh:
   waiting_for_tracing_data: "正在获取链路追踪数据"
   success_get_tracing_data: "获取链路追踪数据成功"
@@ -139,7 +136,6 @@
   sqlSlowTop5: 慢响应SQL Top5
   exceptionCountTop5: 异常类型 Top5
   pathErrorRateTop5: 错误接口 Top5
-<<<<<<< HEAD
   transactionName: "事务名称"
   reqCount: "调用次数"
   slowCount: "慢调用次数"
@@ -205,8 +201,6 @@
   s: 秒
   m: 分钟
   h: 小时
-=======
   project_owner_role: 项目所有者
   project_lead_role: 研发主管
-  project_dev_role: 开发工程师
->>>>>>> 91da0abf
+  project_dev_role: 开发工程师