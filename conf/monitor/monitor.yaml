http-server:
  addr: ":7096"

cassandra:
# host: "${CASSANDRA_ADDR:localhost:9042}"
# security: ${CASSANDRA_SECURITY_ENABLE:false}
# username: ${CASSANDRA_SECURITY_USERNAME:}
# password: ${CASSANDRA_SECURITY_PASSWORD:}
# timeout: "${CASSANDRA_TIMEOUT:3s}"

logs-query:
  _enable: ${LOGS_QUERY_ENABLE:true}
  cassandra:
    keyspace:
      name: "spot_prod"
      auto: true # 自动创建 keyspace
      replication:
        class: ${CASSANDRA_KEYSPACE_REPLICATION_CLASS:SimpleStrategy}
        factor: ${CASSANDRA_KEYSPACE_REPLICATION_FACTOR:2}

kafka:
  # servers: "${BOOTSTRAP_SERVERS:localhost:9092}"
  comsumer:
    options:
      auto.offset.reset: "${KAFKA_AUTO_OFFSET_RESET:latest}"
      auto.commit.interval.ms: "${KAFKA_AUTO_COMMIT_INTERVAL_MS:1000}"
  producer:
    options:
      go.produce.channel.size: ${KAFKA_PRODUCE_SIZE:200000}

elasticsearch:
  urls: "${ES_URL:http://localhost:9200}"
  security: ${ES_SECURITY_ENABLE:false}
  username: "${ES_SECURITY_USERNAME}"
  password: "${ES_SECURITY_PASSWORD}"

global-settings:

i18n:
  common:
<<<<<<< HEAD
    - ${CONF_PATH}/pkg/i18n/common.yml
    - ${CONF_PATH}/pkg/i18n/apis.yml
  files:
    - ${CONF_PATH}/pkg/i18n/settings.yml
    - ${CONF_PATH}/pkg/i18n/org-resource.yml
    - ${CONF_PATH}/pkg/i18n/alert.yml
    - ${CONF_PATH}/pkg/i18n/log-metrics.yml
    - ${CONF_PATH}/pkg/i18n/charts.yml
    - ${CONF_PATH}/pkg/i18n/topology.yml
=======
    - ${CONFIG_PATH}/i18n/common.yml
    - ${CONFIG_PATH}/i18n/apis.yml
  files:
    - ${CONFIG_PATH}/i18n/settings.yml
    - ${CONFIG_PATH}/i18n/org-resource.yml
    - ${CONFIG_PATH}/i18n/alert.yml
    - ${CONFIG_PATH}/i18n/log-metrics.yml
    - ${CONFIG_PATH}/i18n/charts.yml
    - ${CONFIG_PATH}/i18n/topology.yml
>>>>>>> c6067cf4

mysql:
# host: "${MYSQL_HOST:localhost}"
# port: ${MYSQL_PORT:3306}
# username: "${MYSQL_USERNAME:root}"
# password: "${MYSQL_PASSWORD:123456}"
# database: "${MYSQL_DATABASE:dice}"

notify-query:
  files:
    - ${CONF_PATH}/pkg/erda-configs/notity/notify<|MERGE_RESOLUTION|>--- conflicted
+++ resolved
@@ -38,17 +38,6 @@
 
 i18n:
   common:
-<<<<<<< HEAD
-    - ${CONF_PATH}/pkg/i18n/common.yml
-    - ${CONF_PATH}/pkg/i18n/apis.yml
-  files:
-    - ${CONF_PATH}/pkg/i18n/settings.yml
-    - ${CONF_PATH}/pkg/i18n/org-resource.yml
-    - ${CONF_PATH}/pkg/i18n/alert.yml
-    - ${CONF_PATH}/pkg/i18n/log-metrics.yml
-    - ${CONF_PATH}/pkg/i18n/charts.yml
-    - ${CONF_PATH}/pkg/i18n/topology.yml
-=======
     - ${CONFIG_PATH}/i18n/common.yml
     - ${CONFIG_PATH}/i18n/apis.yml
   files:
@@ -58,7 +47,6 @@
     - ${CONFIG_PATH}/i18n/log-metrics.yml
     - ${CONFIG_PATH}/i18n/charts.yml
     - ${CONFIG_PATH}/i18n/topology.yml
->>>>>>> c6067cf4
 
 mysql:
 # host: "${MYSQL_HOST:localhost}"
@@ -69,4 +57,4 @@
 
 notify-query:
   files:
-    - ${CONF_PATH}/pkg/erda-configs/notity/notify+    - ${CONF_PATH}/erda-configs/notity/notify