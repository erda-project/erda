--- conflicted
+++ resolved
@@ -34,13 +34,6 @@
   username: "${ES_SECURITY_USERNAME}"
   password: "${ES_SECURITY_PASSWORD}"
 
-<<<<<<< HEAD
-
-http-server@admin:
-  addr: ":7098"
-
-=======
->>>>>>> 792ceff1
 global-settings:
 
 i18n:
@@ -60,4 +53,5 @@
 # port: ${MYSQL_PORT:3306}
 # username: "${MYSQL_USERNAME:root}"
 # password: "${MYSQL_PASSWORD:123456}"
-# database: "${MYSQL_DATABASE:dice}"+# database: "${MYSQL_DATABASE:dice}"
+
