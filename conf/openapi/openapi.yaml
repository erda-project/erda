--- conflicted
+++ resolved
@@ -1,4 +1,3 @@
-<<<<<<< HEAD
 http-server:
   addr: ":9529"
   reloadable: false
@@ -63,8 +62,18 @@
   weight: 10
 
 openapi-protobuf-routes:
+openapi-custom-routes:
 openapi-v1-routes:
-openapi-custom-routes:
+  component-protocol:
+    scenario-proxy-binds:
+      - app: dop
+        addr: ${DOP_COMPONENT_PROTOCOL_ADDR:dop:9528}
+        scenarios:
+          - issue-manage
+      - addr: http://localhost:8080
+        scenarios:
+          - demo
+          - yetAnotherDemo
 
 # for test
 openapi-example:
@@ -77,17 +86,4 @@
 erda-discover:
   urls:
     example: "http://localhost:8080"
-    erda.example: "http://localhost:8080"
-=======
-openapi:
-  component-protocol:
-    scenario-proxy-binds:
-      - app: dop
-        addr: ${DOP_COMPONENT_PROTOCOL_ADDR:dop:9528}
-        scenarios:
-          - issue-manage
-      - addr: http://localhost:8080
-        scenarios:
-          - demo
-          - yetAnotherDemo
->>>>>>> 8f701e0a
+    erda.example: "http://localhost:8080"