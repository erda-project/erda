http-server:
  addr: ":9529"
  reloadable: ${OPENAPI_DEV_MODE:false}
health:

redis:
  addr: "${REDIS_ADDR}"
  password: "${REDIS_PASSWORD}"
  db: ${REDIS_DB:0}
  master_name: "${REDIS_MASTER_NAME}"
  sentinels_addr: "${REDIS_SENTINELS_ADDR}"

openapi-ng:

openapi-interceptor-dump:
  _enable: ${HTTP_DUMP:false}
  order: 0
  dump_all: ${HTTP_DUMP_ALL:false}
  check_key: "${HTTP_DUMP_CHECK_KEY:__dump__}"

openapi-interceptor-csrf:
  _enable: ${HTTP_CSRF_ENABLED:true}
  order: 10
  allow_valid_referer: true
  cookie_name: "OPENAPI-CSRF-TOKEN"
  cookie_domain: "${CSRF_COOKIE_DOMAIN}"
  cookie_path: "/"
  cookie_max_age: "12h"
  token_lookup: "header:OPENAPI-CSRF-TOKEN"
openapi-interceptor-filter-client-header:
  order: 11

openapi-interceptor-auth-session-compatibility:
  order: 500
  old_cookie_domain: ${OLD_COOKIE_DOMAIN}
  session_cookie_name: "${SESSION_COOKIE_NAME:OPENAPISESSION}"

openapi-interceptor-user-info:
  order: 900

openapi-auth:
openapi-auth-ory-kratos:
  _enable: ${ORY_ENABLED:false}
  weight: 100
  ory_kratos_addr: "${ORY_KRATOS_ADDR:kratos-public}"
openapi-auth-uc:
  _enable: ${UC_ENABLED:true}
  weight: 100
  redirect_after_login: "${UI_PUBLIC_ADDR}"
  client_id: "${UC_CLIENT_ID:dice}"
  uc_addr: "${UC_PUBLIC_ADDR}"
  uc_redirect_addrs: "${SELF_PUBLIC_ADDR}"
  session_cookie_name: "${SESSION_COOKIE_NAME:OPENAPISESSION}"
  session_cookie_domain: "${COOKIE_DOMAIN}"
openapi-auth-password:
  _enable: ${UC_ENABLED:true}
  weight: 50
openapi-auth-token:
  _enable: ${UC_ENABLED:true}
  weight: 10

openapi-protobuf-routes:
openapi-custom-routes:
openapi-v1-routes:
  component-protocol:
    scenario-proxy-binds:
      - app: dop
        addr: ${DOP_COMPONENT_PROTOCOL_ADDR:dop:9527}
        scenarios:
          - issue-manage
<<<<<<< HEAD
          - code-coverage
=======
          - issue-dashboard
>>>>>>> da94b902
      - addr: http://localhost:8080
        scenarios:
          - demo
          - yetAnotherDemo
      - addr: cmp:9028
        scenarios:
          - cmp-dashboard-events-list
          - cmp-dashboard-workloads-list
          - cmp-dashboard-workload-detail
          - cmp-dashboard-nodes
          - cmp-dashboard-nodeDetail
          - cmp-dashboard-pods
          - cmp-dashboard-podDetail

etcd:
  _enable: ${OPENAPI_DEV_MODE:false}
  endpoints: "${ETCD_ENDPOINTS:https://localhost:2379}"
  tls:
    cert_file: "${ETCD_CERT_FILE:/certs/etcd-client.pem}"
    cert_key_file: "${ETCD_CERT_KEY_FILE:/certs/etcd-client-key.pem}"
    ca_file: "${ETCD_CA_FILE:/certs/etcd-ca.pem}"
openapi-dynamic-routes:
  _enable: ${OPENAPI_DEV_MODE:false}

remote-forward-server:
  _enable: ${OPENAPI_DEV_MODE:false}
  addr: ":9431"
  token: "${REMOTE_FORWARD_TOKEN}"

# for test
openapi-example:
openapi-example-custom:
openapi-example-custom-route:
openapi-example-backend:
http-server@example:
  addr: ":8080"

erda-discover:
  urls:
    example: "http://localhost:8080"
    erda.example: "http://localhost:8080"

http-server@admin:
  _enable: ${OPENAPI_DEV_MODE:false}
  addr: ":9432"
  reloadable: ${OPENAPI_DEV_MODE:false}<|MERGE_RESOLUTION|>--- conflicted
+++ resolved
@@ -68,11 +68,8 @@
         addr: ${DOP_COMPONENT_PROTOCOL_ADDR:dop:9527}
         scenarios:
           - issue-manage
-<<<<<<< HEAD
+          - issue-dashboard
           - code-coverage
-=======
-          - issue-dashboard
->>>>>>> da94b902
       - addr: http://localhost:8080
         scenarios:
           - demo
