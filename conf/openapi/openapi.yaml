--- conflicted
+++ resolved
@@ -70,13 +70,10 @@
           - issue-manage
           - issue-dashboard
           - code-coverage
-<<<<<<< HEAD
-          - addon-account-manage
-=======
           - scenes-import-record
           - test-dashboard
           - test-report
->>>>>>> f135dd47
+          - addon-account-manage
       - addr: http://localhost:8080
         scenarios:
           - demo
