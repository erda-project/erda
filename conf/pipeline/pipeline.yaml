pipeline:

service-register:

# prometheus provider only recognize http-server@admin
http-server@admin:
  addr: "${PIPELINE_LISTEN_ADDR::3081}"
prometheus:

grpc-server:
  addr: "${PIPELINE_LISTEN_GRPC_ADDR::30810}"

mysql-xorm:
  host: "${MYSQL_HOST:localhost}"
  port: "${MYSQL_PORT:3306}"
  username: "${MYSQL_USERNAME:root}"
  password: "${MYSQL_PASSWORD:123456}"
  database: "${MYSQL_DATABASE:test}"

etcd:
  endpoints: "${ETCD_ENDPOINTS:https://localhost:2379}"
  tls:
    cert_file: "${ETCD_CERT_FILE:/certs/etcd-client.pem}"
    cert_key_file: "${ETCD_CERT_KEY_FILE:/certs/etcd-client-key.pem}"
    ca_file: "${ETCD_CA_FILE:/certs/etcd-ca.pem}"

pipengine: {}
queue-manager:
  incoming_pipeline:
    etcd_key_prefix_with_slash: /devops/pipeline/v2/queue-manager/incoming_pipeline/
dispatcher: {}
leader-worker:
  leader:
    etcd_key_prefix_with_slash: /devops/pipeline/v2/leader-worker/leader/
  worker:
    etcd_key_prefix_with_slash: /devops/pipeline/v2/leader-worker/worker/
reconciler: {}
clusterinfo: {}
edgepipeline_register:
  cluster_dialer_endpoint: "${CLUSTER_DIALER_PUBLIC_URL}/clusteragent/connect"
  cluster_access_key: "${CLUSTER_ACCESS_KEY}"
edgepipeline: {}
resourcegc: {}
dbgc: {}
task-policy: {}
cache: {}
secret: {}
run: {}
user: {}
cancel: {}
<<<<<<< HEAD
edge-reporter: {}
=======
actionmgr: {}
>>>>>>> 05695009

etcd-election@leader-worker:
  root_path: erda/component-leader/pipeline/leader-worker

metric-report-client:
  report_config:
    collector:
      addr: "${COLLECTOR_ADDR:collector:7076}"
      username: ${COLLECTOR_AUTH_USERNAME}
      password: ${COLLECTOR_AUTH_PASSWORD}
erda.core.pipeline.definition:
erda.core.pipeline.cron:
cron-daemon:
cron-compensator:
erda.core.pipeline.source:
erda.core.pipeline.cms:
  # TODO refactor it: use kms to make key-change operation easier. No encrypt if key-pair not provided.
  base64_encoded_rsa_public_key: "${CMS_BASE64_ENCODED_RSA_PUBLIC_KEY:LS0tLS1CRUdJTiBwdWJsaWMga2V5LS0tLS0KTUlJQ0lqQU5CZ2txaGtpRzl3MEJBUUVGQUFPQ0FnOEFNSUlDQ2dLQ0FnRUFrOCtVK3QyeHhoM1hpREJnRjM2dApxWU5UZmN2NDA4aTdsZnFZRG9TRHMxbDA5bitsLzFOZTQ5b0xxZ0h1ZTQ5MmJHNFI0T0ZHZW1IMktIZmUya3BnCjZpd2tFM0xrZW5KMm56NFdPQWNnOUhiWlA0TFpReGxoeUVwNlE2aHQyekgxZ25Uc2p0QUlzMEZxbXJXZmlVVkQKdFdib1lmSDMvNWZReSs3V00yWkU3bzdnWWxIM1RLR2M5amEvWmgwOTBUZXdULzV3TVhPb1llcFRsWVBmTDVoTwo0em9GeGFpbzltanhpQmVveDNrUkM5RlZsSFM4ZDVlYWRHNkttR2cydjlTaE96SThDaGErRkJHSm83b3E4UEZEClRFMUFuZnBjZml5ckVxVVpzbDZTckl1TjVZUTREM3h1clZnY1RkcG9MV1dpallJbVZ0bytJU3FScW9QemxqVWQKTzdDa2NVRXUvVno2UCt2Vjc4b1JWRktYM0E0aG9vYlFFSkphNlFISmlzN1JQRW5TTjZXS2k4RXkzSlFhT3hXWAppejR3aDk3VmIyZDU4c3l1M0pJSTFOWVlyemtqTitEd1RLV1dqcjVYaVhHSGVCRDFtMmpaMytxV1RCTW1oNC9QCmtWc2M0T29lOG40ZXFoYVc1d2QyaU5jUlRHUS9sUmY4ekNSRlhCN1lvbWJrVlQwc1hVcllXQWFkWURFUEFmazUKTncvUjJaTXkyNGVhd0ZCcTVmYVB6VVJWRUY4WC9uUm5kL1YwUFZBSGgySG9CeFJaZzFkSGJrSWQ3SUo5R2cxbwpKVzJZOTlobzRpK0QvTDl2cWNPOVRyOXN0dStWcG1UQ1BRdFZqWHlpY0FuZmN4MWxhOEI0Q2Y4azhWN1RBSmJWCm14SjdaUTJEbGs3TTdBYzNTamVEUmJrQ0F3RUFBUT09Ci0tLS0tRU5EIHB1YmxpYyBrZXktLS0tLQo=}"
  base64_encoded_rsa_private_key: "${CMS_BASE64_ENCODED_RSA_PRIVATE_KEY:LS0tLS1CRUdJTiBwcml2YXRlIGtleS0tLS0tCk1JSUpLUUlCQUFLQ0FnRUFrOCtVK3QyeHhoM1hpREJnRjM2dHFZTlRmY3Y0MDhpN2xmcVlEb1NEczFsMDluK2wKLzFOZTQ5b0xxZ0h1ZTQ5MmJHNFI0T0ZHZW1IMktIZmUya3BnNml3a0UzTGtlbkoybno0V09BY2c5SGJaUDRMWgpReGxoeUVwNlE2aHQyekgxZ25Uc2p0QUlzMEZxbXJXZmlVVkR0V2JvWWZIMy81ZlF5KzdXTTJaRTdvN2dZbEgzClRLR2M5amEvWmgwOTBUZXdULzV3TVhPb1llcFRsWVBmTDVoTzR6b0Z4YWlvOW1qeGlCZW94M2tSQzlGVmxIUzgKZDVlYWRHNkttR2cydjlTaE96SThDaGErRkJHSm83b3E4UEZEVEUxQW5mcGNmaXlyRXFVWnNsNlNySXVONVlRNApEM3h1clZnY1RkcG9MV1dpallJbVZ0bytJU3FScW9QemxqVWRPN0NrY1VFdS9WejZQK3ZWNzhvUlZGS1gzQTRoCm9vYlFFSkphNlFISmlzN1JQRW5TTjZXS2k4RXkzSlFhT3hXWGl6NHdoOTdWYjJkNThzeXUzSklJMU5ZWXJ6a2oKTitEd1RLV1dqcjVYaVhHSGVCRDFtMmpaMytxV1RCTW1oNC9Qa1ZzYzRPb2U4bjRlcWhhVzV3ZDJpTmNSVEdRLwpsUmY4ekNSRlhCN1lvbWJrVlQwc1hVcllXQWFkWURFUEFmazVOdy9SMlpNeTI0ZWF3RkJxNWZhUHpVUlZFRjhYCi9uUm5kL1YwUFZBSGgySG9CeFJaZzFkSGJrSWQ3SUo5R2cxb0pXMlk5OWhvNGkrRC9MOXZxY085VHI5c3R1K1YKcG1UQ1BRdFZqWHlpY0FuZmN4MWxhOEI0Q2Y4azhWN1RBSmJWbXhKN1pRMkRsazdNN0FjM1NqZURSYmtDQXdFQQpBUUtDQWdCSlhxbngyS2ZNMHJWUTJjcG8veTJPeml4Y2Jpb21YaWFYTE52Ym9QV0t5aVhmMGI4QlBVNEZ4Zzh5CkpXRk9uZ2pIaTk5K0EvU3EvUU5tVlJJZXd2cldZbkRKNHFiOURPSks2MU8ySGZ2Q3ZWZmJTY1UwcEYzQVFRL3QKazZac1BxRkNUMjI0K2hUSGZmby9yMVh3bXB3Z2FHT0Rjc3VLYUw1dzdDNFJOM3VSK3dQd2FnVmFXWUtEU091Ngo4VnJsQmtLVGdwWUlSZ1BZRHF2TXRMZk5kVW43U3FyZzBYYUZVZFJLbkl2ZjcvMkJJempheHhOaVBiT2loZGh3CkRKTFlwK0FjZFRRT1FmbTZGblorK2dNa3RHMldhMlpleEk2eTV0TklId0hoWTBabE5hU0t3Qlhmd2dGaU5ERmcKaDhCY2dHMnUxbUxYaTk5NU1SczdTK0pXdGlpNjNqYUxsMmN0eXIxYVJPNlJRdmtYMlgzbTU4MFRKODVwZ0dBbgpYY3hENW1HNTRsRFlqdTllbVlRUUZlRDNrQXQzV3pGWmhkWXFtUEU4VEk1clBCbGtxNzkwVzF3K3BveUpHc0VoCjJIZXlMekQ5WGNSdXBoVE1QaEFXUTlBMzVHbnBOM0NrUXA0c1lBSnlNck5FQWhHQ285cXVGZW5rRDMxQmFPSjMKQWN1MDBISVpyUy9JTkRZNGJ4MmExd3RFbnd4dDkxSnJ4R1I5eFFtZE5DejFLZkR2Z2laSldTR2ZPYXhkbmtoMgp0WHkrYkl1WER0ZVhsK3dDN0wySG9PTmZKUjM5RDNPTjVLdzRvbTdlMjVSM3dKcEN2UGFFR01ELzZ0YWt6N1dCCnVEbmVBTHRSb1ZkSzhsK1RuaGVKcmtQRG1tUnkwL1BPRzgxWXp3VVlEVCs1VmtuTnNRS0NBUUVBd3paQ0JWTk4KaGlza3psTmdRTTRZTkVLT3lLUkcwL05LUlBIM1lzVUZyeDJEQjhESzVITWJCSVNqQ0ZrQUhJRXI1R1VlVVUwRgpCMndURFFScnQ0KzZYcG92aE5SZmdOQWZodXZDdXZNajk2eG05N3hpa01GeDI3ZW9VcVQ0amlKSU5NTG12MXh1CnY1UTNGbnhhQVgxdE05UHpEbHJQN3ZXaWsrWWprZFRZZlFLL0dHdU90d2RwdC96V2xXREtaSmp6RmozamtVNUoKK3lNcjVlbDBSdVJFQlZkaHdHTkRqWHRGNXg0UkQ2YWpXRXFtNEJ4VXBHeGM3UEZ2NU96d0NMNm50NkxTUGwzMwo0OGpOVVhsYWhESk0rUStQeHBBR2UxTXVUM2dTdmNaVk5hMG83eXNuZHE2b3VaSUx5VFZ3S0xoZG1kbnpZY1BWCmpKL0lFOTdZR0RBblZRS0NBUUVBd2RhbENoWDlacFVGalFOWG1KcnUyaGwxck9UYmE1V3FCWGh1ME91bnNHaG4KUkN2YjgyckQ4dnR4VVNLV1drSTd3cFFEakVxOVQyVmRRbmswR3ZVK3lIUW1WVE9MenNTcVlBRk0rdnUrWnJ0UApMcWxSa05lYll4UGx0TkwyVWJQYUMrOVpWblNOYUJDeEpOKzBwcTJnZG5IRWd5YWRJQ1FUVE41OGFDSVN4SGg5ClRqQ2N6Njd1RDMrU3FTVHVEZHFnQUhmeDlNTytjb3JQaW1Zc2c4d2FwZ3JtR0paMkpRWC9QdllLUlkrVXFoSngKd2VBaGlYVTFDY2Y3eWpMUEdWZURrZTQwTktEcGFNZjJnYW9qakgxei8yaERuU3A2enc4Wnc1VWg3dlA2azBkeQpvYzVzQ0FxYURWNkZEMG4xNWF5Q1RVWG1EQU1VTWU1Qlh5SjVCQkJjMVFLQ0FRRUFwNVcrMjkrRjREYk5wQ3RECnFKN0ZmS2ZlK0RTL2NWbWRXczcyOTkzNFlUdE9yNnM5QXg0bUJaendjVXdtb2xIcUltc0V1ZnNLNURKTnNKRXAKQUM3dGFpV253YnFvT21keGlWeUFrZ29GeUt4Q3dVOEN0dzY2OWtzV3Y4eE1iWWpVd0NiSi9XSVcyWFVlVGJsMwpjMndBQWN4bER0KzdQb08xakk2MzNvd0JSbURET08ydFdVZU41SnUwaEF6Ujg4YXllVmVzTTZRb011Y2cyb0d1Cmh1V1QxNW9LbXlVY2F5dDIrVkNBaVJVZmliNmN3Q3pTSlUyNkFOZk1uWlVqQS83WThQZGcwcFhOSjhuTktiS3EKbUc2dVVlcWdIWENyZjlnTEc4SVRKTVJOaG9VZmJTTjQvNVExMlFtZUFLQlZweitQYTNNR1U5blJUS1luRjVmcApuK3BHK1FLQ0FRRUF3UTMrb2VUMDFFNW5rT0piUStwTEtYMWg3aWloUUsxM0FLdko4dHBCMFRpcVlRTXR0V29JCmJ1QnZJOWZHMTI1UUJxTlVSVTNLN21DT1diNU5YdXdTODZKNjZ6RERkZFA1dkZTUFR3bWJ3TVdkUDJQemtNYXMKUkNsMUJudDJTRGxRV2NLd3Y2S2xrNWZNVm1WWGp3b3VYc2xBWno3MkR5VGU5QmhDMzVQUURVM1R2eVE3aWIwMwo3TWVxVWp3dHZDNmFYTjBaWmlYdWNEWkFMaDlGQnA4cGkyWWZkUzJsellvRGhibVcwV0VITjd2WEFMa3hyYTNHCmZVOW9QeUlMa2JuUG1IQWVIcXlFeTQ4Y3ZGZXZ3Q1RTZXZabElRdEY5U09kRFdaaXZaTFJaZzRxNVd5cHUvaVQKSmUyVnFIeUpJNDZFMkdGZGxXa2JtLzhuckpDdzVwTkZZUUtDQVFCWTNjKzVnY0dkcGJoYkRjenlHNngrcHJVbwpWclVlanNJTUlIZEh1MUUzWW5rWVdrL2hMWEh4anYrbW14RTVOb0hpMmJSTG53VXZhelhReW1CV2l2cW9FRGtmClZsMGR1Tk5xZmpWcG1JY092U1Rkb0wwRHlsZVExT2JEUjBZMEhMZmNvUnJLSUhzOE13b3BWWGtIZjFzamdxVEIKMjNycHd6aDVBTHdaMXJNVDJGNC9CL3RRdlBBMzRTeGlhanQ0RlBHU3pwUE50b0trU1ZOTnM3TS96SXFmY1JtZAppNjNhcW1Tc2pJWEdrZWY1cGpZZTV2WHM2ODZkVldMVGZ4SllMa0N6TkZ4c1dZdXBFaWhZQVJQbnViUGpNd21QCkVWcDBiQTdJNlpnQUQ3Vmw1TkR3UGg4bFZYUlYzWHVyV2dFVXUrcytqMHNTMEZyS2tUeldsRmF1aUhmawotLS0tLUVORCBwcml2YXRlIGtleS0tLS0tCg==}"
erda.core.pipeline.aop:
  chains:
    pipeline:
      pipeline_before_exec:
        - "project"
        - "scene-before"
        - "testplan-before"
      pipeline_in_queue_precheck_before_pop:
        - "precheck-before-pop"
      pipeline_after_exec:
        - "basic"
        - "apitest-report"
        - "scene-after"
        - "testplan-after"
        - "definition-report"
    task:
      task_before_exec:
      task_after_exec:
        - "unit-test-report"
        - "autotest-cookie-keep-after"
        - "definition-report"
      task_before_prepare:
      task_after_prepare:
      task_before_create:
        - "autotest-cookie-keep-before"
      task_after_create:
      task_before_start:
      task_after_start:
      task_before_queue:
      task_after_queue:
      task_before_wait:
      task_after_wait:

erda.core.pipeline.aop.plugins.pipeline.testplan-before:
erda.core.pipeline.aop.plugins.pipeline.testplan-after:
erda.core.pipeline.aop.plugins.pipeline.project:
erda.core.pipeline.aop.plugins.pipeline.scene-before:
erda.core.pipeline.aop.plugins.pipeline.precheck-before-pop:
erda.core.pipeline.aop.plugins.pipeline.basic:
erda.core.pipeline.aop.plugins.pipeline.apitest-report:
erda.core.pipeline.aop.plugins.pipeline.scene-after:
erda.core.pipeline.aop.plugins.pipeline.definition-report:
erda.core.pipeline.aop.plugins.task.autotest-cookie-keep-before:
erda.core.pipeline.aop.plugins.task.unit-test-report:
erda.core.pipeline.aop.plugins.task.autotest-cookie-keep-after:
erda.core.pipeline.aop.plugins.task.definition-report:
<|MERGE_RESOLUTION|>--- conflicted
+++ resolved
@@ -48,11 +48,8 @@
 run: {}
 user: {}
 cancel: {}
-<<<<<<< HEAD
 edge-reporter: {}
-=======
 actionmgr: {}
->>>>>>> 05695009
 
 etcd-election@leader-worker:
   root_path: erda/component-leader/pipeline/leader-worker
