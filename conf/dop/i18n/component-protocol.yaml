--- conflicted
+++ resolved
@@ -124,10 +124,8 @@
   desc: 描述
   status: 状态
   result: 结果
-<<<<<<< HEAD
   auto-test-scene-num: 场景数
   auto-test-api-num: 接口数
-=======
   radar-manual-test-plan: 手动测试计划
   radar-auto-test-plan: 自动化测试计划
   radar-issue-bug: 缺陷
@@ -135,7 +133,6 @@
   radar-total-quality-score: 质量总分
   radar-bug-reopen-rate: 缺陷重开率
   radar-code-coverage: 代码覆盖率
->>>>>>> d30df05d
 en:
   issue-manage: issue manage
   issue: issue
@@ -258,10 +255,8 @@
   FAIL: Failed
   at-case-rate-trending-chart: Auto Test Executed&Pass Rate Trending Chart
   at-plan-latest-waterfall-chart: Auto Test Plan Execute Detail Waterfall Chart
-<<<<<<< HEAD
   auto-test-scene-num: Scene Number
   auto-test-api-num: Api Number
-=======
   user-not-exist: user does not exist
   radar-manual-test-plan: Manual Test Plan
   radar-auto-test-plan: Auto Test Plan
@@ -269,5 +264,4 @@
   radar-quality: Quality
   radar-total-quality-score: Total Quality Score
   radar-bug-reopen-rate: Bug Reopen Rate
-  radar-code-coverage: Code Coverage
->>>>>>> d30df05d
+  radar-code-coverage: Code Coverage