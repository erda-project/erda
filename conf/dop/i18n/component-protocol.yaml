--- conflicted
+++ resolved
@@ -253,14 +253,11 @@
   FAIL: Failed
   at-case-rate-trending-chart: Auto Test Executed&Pass Rate Trending Chart
   at-plan-latest-waterfall-chart: Auto Test Plan Execute Detail Waterfall Chart
-<<<<<<< HEAD
   user-not-exist: user does not exist
-=======
   radar-manual-test-plan: Manual Test Plan
   radar-auto-test-plan: Auto Test Plan
   radar-issue-bug: Bug
   radar-quality: Quality
   radar-total-quality-score: Total Quality Score
   radar-bug-reopen-rate: Bug Reopen Rate
-  radar-code-coverage: Code Coverage
->>>>>>> ea327b79
+  radar-code-coverage: Code Coverage