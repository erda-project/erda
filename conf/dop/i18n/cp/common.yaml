zh:
  issue-manage: 协同管理
  issue: 事项
  iteration: 迭代
  open: 待处理
  working: 进行中
  testing: 测试中
  done: 已完成
  resolved: 已解决
  reopen: 重新打开
  wontfix: 无需修复
  dup: 重复提交
  closed: 已关闭
  undefined: 未指定
  expired: 已到期
  expireIn1Day: 今天到期
  expireIn2Days: 明天到期
  expireIn7Days: 7天内到期
  expireIn30Days: 30天内到期
  expireInFuture: 未来
  urgent: 紧急
  high: 高
  normal: 中
  low: 低
  move-to-priority: 转移至优先级
  move-to: 转移至
  move-out: 移出迭代
  move-to-assignee: 转移至处理人
  move-to-custom: 转移至看板
  confirm-to-move-out-iteration: 确认移出迭代
  confirm-to-delete-board: 确认删除看板
  confirm-to-update-board: 确认更新看板
  confirm-to-create-board: 确认创建看板
  the-number-of-boards-cannot-exceed-15: 创建的看板数量不能超过15
  no-permission-to-operate: 您暂无权限进行此操作
  my-filter-bookmark: 我的筛选器
  empty-filter-bookmark: 未选择
  choose-filter-bookmark: 选择筛选器
  save-filter-bookmark-placeholder: 请输入名称保存当前筛选
  sprint: 迭代
  all: 全部
  choose-sprint: 选择迭代
  title: 标题
  please-enter-title-or-id: 请输入标题或ID
  label: 标签
  please-choose-label: 请选择标签
  priority: 优先级
  complexity: 复杂度
  HARD: 复杂
  NORMAL: 中
  EASY: 容易
  choose-priorities: 选择优先级
  severity: 严重程度
  choose-severity: 选择严重程度
  fatal: 致命
  serious: 严重
  ordinary: 一般
  slight: 轻微
  suggest: 建议
  creator: 创建人
  choose-yourself: 选择自己
  assignee: 处理人
  responsible-person: 负责人
  epic: 里程碑
  task-type: 任务类型
  import-source: 引入源
  demand-design: 需求设计
  architecture-design: 架构设计
  code-development: 代码研发
  created-at: 创建日期
  deadline: 截止日期
  closed-at: 关闭日期
  requirement: 需求
  bug: 缺陷
  task: 任务
  create-issue: 新建事项
  create-requirement: 新建需求
  create-bug: 新建缺陷
  create-task: 新建任务
  issue-gante-tips1: "事项的甘特图只有确保正确输入截止日期、预计时间才能正常显示"
  issue-gante-tips2: "#gray#灰色#>gray#：代表事项截止日期的剩余时间段"
  issue-gante-tips3: "#blue#蓝色#>blue#：代表从事项开始时间到当前/事项完成日期的时间段"
  issue-gante-tips4: "#red#红色#>red#：代表截止日期到当前/事项完成日期的超时时间段"
  list: 列表
  board: 看板
  gantt-chart: 甘特图
  board-view: 看板视图
  custom: 自定义
  state: 状态
  Manual Test Case: 手动测试用例
  Auto Test Case: 自动化测试用例
  Test Plan: 测试计划
  test-case-num-total: 测试用例总数
  test-case-num-succ: 已通过
  test-case-num-fail: 未通过
  test-case-num-block: 阻塞
  test-case-num-init: 未执行
  test-case-rate-passed: 通过率
  test-case-rate-executed: 执行率
  no-iteration: 未指定迭代
  test-case-status: 状态
  block: 阻塞
  INIT: 未执行
  BLOCK: 阻塞
  PASSED: 已通过
  FAIL: 未通过
  notpassed: 未通过
  mt-plan-chart: 手动测试计划分布图
  at-case-rate-trending-chart: 自动化测试执行率和通过率趋势
  at-plan-latest-waterfall-chart: 自动化测试计划执行详情瀑布图
  user-not-exist: 用户不存在
  import: 导入
  export: 导出
  scene-set-export-confirm: 是否确认导出
  scene-set-export-success-msg: 导出任务已创建, 请在导入导出记录表中查看进度
  status-success: 成功
  status-failed: 失败
  status-pending: 排队中
  status-processing: 进行中
  download-file: 下载文件
  import-export-record: 导入导出记录
  import-export-table: 导入导出记录表
  type: 类型
  operator: 操作人
  time: 时间
  desc: 描述
  status: 状态
  result: 结果
  auto-test-scene-num: 场景数
  auto-test-api-num: 接口数
  radar-manual-test-plan: 手动测试计划
  radar-auto-test-plan: 自动化测试计划
  radar-unclosed-bug: 未关闭缺陷
  radar-quality: 质量
  radar-total-quality-score: 质量总分
  radar-bug-reopen-rate: 缺陷重开率
  radar-code-coverage: 代码覆盖率
  scene-avg-cost: 场景 - 按执行平均耗时分布 Top500
  scene-failed-rate: 场景 - 按执行失败率分布 Top500
  scene-passed-rate: 场景 - 按执行通过率分布 Top500
  api-avg-cost: 接口 - 按执行平均耗时分布 Top500
  api-failed-rate: 接口 - 按执行失败率分布 Top500
  test-dashboard-tip: 选择迭代下如无数据，请确认该迭代下是否有相关测试计划，以及存在的测试计划是否正确配置迭代
  week: 近一周
  month: 近一月
  quality_score_tip--title: 质量分的计算公式（分值 0-100）
  quality_score_tip--mt_plan: 手动测试计划
  quality_score_tip--mt_plan_rate_passed: 通过率：所有测试计划中通过的用例数 / 所有测试计划中的用例数
  quality_score_tip--mt_plan_rate_executed: 执行率：所有测试计划中执行过的用例数 / 所有测试计划中的用例数
  quality_score_tip--mt_plan_score_formula: 计算公式：通过率 * 执行率 * 100
  quality_score_tip--at_plan: 自动化测试计划
  quality_score_tip--at_plan_rate_passed: 成功率：所有计划最近一次执行成功的用例数 / 所有计划最近一次执行的用例总数
  quality_score_tip--at_plan_rate_executed: 执行率：所有计划最近一次执行过的用例数 / 所有计划最近一次执行的用例总数
  quality_score_tip--at_plan_score_formula: 计算公式：执行率 * 成功率 * 100
  quality_score_tip--unclosed_bug: 未关闭缺陷
  quality_score_tip--unclosed_bug_DI: DI值：致命缺陷数*10 + 严重缺陷数*3 + 一般缺陷数*1 + 轻微缺陷数*0.1
  quality_score_tip--unclosed_bug_score_formula: 计算公式：100 - DI
  quality_score_tip--bug_reopen: 缺陷重开率
  quality_score_tip--bug_reopen_rate: 重开率：迭代所有缺陷重开次数之和 / 迭代所有缺陷数
  quality_score_tip--bug_reopen_score_formula: 计算公式： 100 - 重开率*100
  quality_score_tip--coco: 代码覆盖率
  quality_score_tip--coco_score_formula: 计算公式：最近一次代码覆盖率(不区分环境) * 100
  quality_score_tip--total: 总分
  quality_score_tip--total_score_formula: 计算公式：(手动测试计划 + 自动化测试计划 + 缺陷 DI + 缺陷重开率 + 代码覆盖率) / 5
  forced-cancel: 强制取消
  cancel-confirm: 强制取消将会导致明细和报告都不会生成!
  project-code-coverage-trend: 项目代码覆盖率趋势
  line-coverage: 行覆盖率
  statistics-object-configuration: 统计对象配置
  contain: 包含
  enter-contain-expression: 请输入包含表达式
  enter-not-contain-expression: 请输入不包含表达式
  enter-maven-expression: 请输入maven设置表达式
  code-coverage-statistics-range: 代码覆盖率统计范围设置
  download-report: 下载报告
  end: 结束
  dev-env: 开发环境
  test-env: 测试环境
  feature-env: 预发环境
  prod-env: 生产环境
  coverage-plugin-not-enable-tip: 当前环境未启用覆盖率插件，请参考
  coverage-processing-tip: 代码覆盖率统计进行中，开始和结束按钮不可用, 请等待(耗时取决于应用多少和大小)，手动刷新后查看结果
  coverage-generating-tip: 代码覆盖率统计明细生成中，开始和结束按钮不可用, 请等待(耗时取决于应用多少和大小)，手动刷新后查看结果
  enable-coverage-docs: 如何启用集成测试代码覆盖率统计
  report-generating: 报告生成中
  stop-by-user: 用户取消
  coverage-processing: 进行中
  coverage-ready: 进行中
  coverage-ending: 明细生成中
  coverage-success: 成功
  coverage-fail: 失败
  coverage-cancel: 用户取消
  current-line-coverage: 当前行覆盖率
  log: 日志
  statistics-starter: 统计开始者
  start-time: 开始时间
  statistics-finisher: 统计结束者
  statistics-end-time: 统计结束时间
  operate: 操作
  statistics-start: 开始
  within-a-week: 一周内
  within-a-month: 一个月内
  report-details: 报告详情
  coverage-statistics-record: 项目代码覆盖率统计执行记录
  execute-record: 执行记录
  tip-message: '说明: 代码覆盖率趋势主要反映测试用例覆盖项目（非单个或部分应用）的代码行数'
  config-tip-message: '说明：可以通过在包括和不包括中输入表达式来确定统计范围；多个表达式可以使用冒号 ( : ) 分隔, 且支持 * 通配符。\n 例子：org/apache* 将匹配所有以 org/apache 开头的源码目录, */model 将匹配所有以 model 结尾的目录, foo/*:bar/* 匹配所有以 foo 或者 bar 开头的目录'
  searchByName: 按名称搜索
  member: 成员
  dueToday: 本日截止
  dueTomorrow: 明日截止
  notIncludeDueToday: 不包含本日截止数据
  dueThisWeek: 本周截止
  notIncludeDueTodayTomorrow: 不包含本日和明日截止数据
  dueThisMonth: 本月截止
  notIncludeDueTodayTomorrowMonth: 不包含本日、明日、本周截止数据
  noDeadlineSpecified: 未指定截止日期
  total: 总数
<<<<<<< HEAD

  minePipeline: 我的流水线
  primaryPipeline: 重要流水线
  allPipeline: 全部流水线
  createPipeline: 创建流水线
  searchByPipelineName: 搜索流水线名称
  application: 应用
  started-at: 开始日期
  please-choose-status: 请选择状态
  please-choose-executor: 请选择执行人
  please-choose-creator: 请选择创建人
  please-choose-application: 请选择应用
  pipelineName: 流水线名称
  pipelineStatus: 状态
  costTime: 耗时
  applicationName: 应用
  branch: 分支
  executor: 执行者
  startTime: 开始时间

  pipelineStatusAnalyzed: 初始化成功
  pipelineStatusBorn: 预处理成功
  pipelineStatusCreated: 创建成功
  pipelineStatusMark: 标记中
  pipelineStatusQueue: 排队中
  pipelineStatusRunning: 正在执行
  pipelineStatusSuccess: 执行成功
  pipelineStatusFailed: 执行失败
  pipelineStatusAnalyzeFailed: 初始化失败
  pipelineStatusPaused: 暂停
  pipelineStatusCreateError: 创建失败
  pipelineStatusStartError: 启动失败
  pipelineStatusTimeout: 超时
  pipelineStatusStopByUser: 用户取消
  pipelineStatusNoNeedBySystem: 无需执行
  pipelineStatusCancelByRemote: 系统取消
  pipelineStatusInitializing: 正在初始化
  pipelineStatusError: 系统错误
  pipelineStatusUnknown: 未知异常
  pipelineStatusDBError: 数据库异常
  pipelineStatusLostConn: 丢失数据库连接
  pipelineStatusDisabled: 禁用
  pipelineStatusWaitApprove: 等待审核
  pipelineStatusAccept: 人工审核通过
  pipelineStatusReject: 人工审核拒绝
  setPrimary: 设为重要
  unsetPrimary: 取消重要
  run: 执行
  cancelRun: 取消执行
  rerunFromFail: 从失败处执行
  rerun: 重试全流程
  cron: 开始定时
  cancelCron: 取消定时
  delete: 删除
  moreOperations: 操作
  pipelineLatestStatus: 最近一次执行状态
  latestCostTime: 最近一次执行耗时
  latestExecutor: 最近一次执行人
  latestStartTime: 最近一次开始时间
=======
  dimension: 维度
  moreOperations: 更多操作
  sort: 排序
  timeOrder: 按时间顺序
  timeReverse: 按时间倒序
  sceneset: 场景集
  yearAgo: "年前"
  monthAgo: "月前"
  dayAgo: "天前"
  hourAgo: "小时前"
  minuteAgo: "分钟前"
  secondAgo: "几秒前"
  updatedAt: "更新于"
  name: 名称
  updatedBy: 更新人
  creationTime: 创建时间
  updateTime: 更新时间
  enterName: 请输入名称
  image: 镜像
  command: 命令
  enterCommand: 请输入命令
  delete: 删除
  deleteConfirm: 是否确认删除
  details: 详情
  value: 值
  endTime: 结束时间
>>>>>>> a2880851
en:
  issue-manage: issue manage
  issue: issue
  iteration: Iteration
  open: OPEN
  working: WORKING
  testing: TESTING
  done: DONE
  resolved: RESOLVED
  reopen: REOPEN
  wontfix: WONTFIX
  dup: DUP
  closed: CLOSED
  undefined: Undefined
  expired: Expired
  expireIn1Day: ExpireIn1Day
  expireIn2Days: ExpireIn2Days
  expireIn7Days: ExpireIn7Days
  expireIn30Days: ExpireIn30Days
  expireInFuture: ExpireInFuture
  urgent: URGENT
  high: HIGH
  normal: NORMAL
  low: LOW
  move-to-priority: MoveToPriority
  move-to: MoveTo
  move-out: MoveOut
  move-to-assignee: MoveToAssignee
  move-to-custom: MoveToCustom
  confirm-to-move-out-iteration: 'Confirm to move out iteration'
  confirm-to-delete-board: 'Confirm to delete board'
  confirm-to-update-board: 'Confirm to update board'
  confirm-to-create-board: 'Confirm to create board'
  the-number-of-boards-cannot-exceed-15: 'The number of boards cannot exceed 15'
  no-permission-to-operate: 'No permission to operate'
  my-filter-bookmark: My Filters
  empty-filter-bookmark: Unselected
  choose-filter-bookmark: Choose Filter
  save-filter-bookmark-placeholder: 'Please enter a name to save the current filter'
  sprint: Sprint
  all: All
  choose-sprint: Choose Sprint
  title: Title
  please-enter-title-or-id: "Please enter title or ID"
  label: Label
  please-choose-label: Please choose label
  priority: Priority
  complexity: Complexity
  HARD: Hard
  NORMAL: Normal
  EASY: Easy
  choose-priorities: Choose Priorities
  severity: Severity
  choose-severity: Choose Severity
  fatal: FATAL
  serious: SERIOUS
  ordinary: NORMAL
  slight: SLIGHT
  suggest: SUGGEST
  creator: Creator
  choose-yourself: Choose Yourself
  assignee: Assignee
  responsible-person: Responsible Person
  epic: EPIC
  task-type: Task Type
  import-source: Import source
  demand-design: Demand Design
  architecture-design: Architecture Design
  code-development: Code Development
  created-at: Created At
  deadline: Deadline
  closed-at: Closed At
  requirement: REQUIREMENT
  bug: BUG
  task: TASK
  create-issue: Create Issue
  create-requirement: Create Requirement
  create-bug: Create Bug
  create-task: Create Task
  issue-gante-tips1: The Gantt chart of the event can only be displayed properly if the deadline and estimated time are correctly entered
  issue-gante-tips2: '#gray#gray#>gray#: Represents the remaining time period of the deadline'
  issue-gante-tips3: '#blue#blue#>blu#: Represents the time period from the start time of the issue to the current or the issue completion date'
  issue-gante-tips4: '#red#read#>red#: Represents the timeout period from the due date to the current or completion date of the issue'
  list: List
  board: Board
  gantt-chart: Gantt Chart
  board-view: Board View
  custom: Custom
  state: State
  import: Import
  export: Export
  scene-set-export-confirm: Are you sure to export?
  scene-set-export-success-msg: The export task has been created, please check the progress in the import and export record table
  status-success: Success
  status-failed: Failed,
  status-pending: Pending
  status-processing: Processing
  download-file: Download File
  import-export-record: Import and export records
  import-export-table: Import and export records table
  type: Type
  operator: Operator
  time: Time
  desc: Description
  status: Status
  result: Result
  test-case-num-total: Test Case Total Number
  test-case-num-succ: Pass
  test-case-num-fail: Fail
  test-case-num-block: Block
  test-case-num-init: Init
  test-case-rate-passed: Passed Rate
  test-case-rate-executed: Executed Rate
  no-iteration: no iteration
  test-case-status: Status
  block: Block
  notpassed: Not Passed
  mt-plan-chart: Manual Test Plan Chart
  INIT: Not Executed
  BLOCK: Block
  PASSED: Success
  FAIL: Failed
  at-case-rate-trending-chart: Auto Test Executed&Pass Rate Trending Chart
  at-plan-latest-waterfall-chart: Auto Test Plan Execute Detail Waterfall Chart
  auto-test-scene-num: Scene Number
  auto-test-api-num: Api Number
  user-not-exist: user does not exist
  radar-manual-test-plan: Manual Test Plan
  radar-auto-test-plan: Auto Test Plan
  radar-unclosed-bug: Unclosed Bug
  radar-quality: Quality
  radar-total-quality-score: Total Quality Score
  radar-bug-reopen-rate: Bug Reopen Rate
  radar-code-coverage: Code Coverage
  scene-avg-cost: Scene - Execute Avg Cost Top500
  scene-failed-rate: Scene - Execute Failed Rate Top500
  scene-passed-rate: Scene - Execute Pass Rate Top500
  api-avg-cost: Api - Execute Avg Cost Top500
  api-failed-rate: Api - Execute Failed Rate Top500
  test-dashboard-tip: If there is no data under the selected iteration, please confirm whether there is a related test plan under the iteration, and whether the existing test plan is configured correctly for the iteration
  week: Nearly a week
  month: Nearly a month
  quality_score_tip--title: Quqality Score Formula (Score 0-100)
  quality_score_tip--mt_plan: Manual Test Plan
  quality_score_tip--mt_plan_rate_passed: Pass Rate：NUM(all PASSED cases in all test plans) / NUM(all cases in all test plans)
  quality_score_tip--mt_plan_rate_executed: Execute Rate：NUM(all EXECUTED cases in all test plans) / NUM(all cases in all test plans)
  quality_score_tip--mt_plan_score_formula: Formula：Pass-Rate * Execute-Rate * 100
  quality_score_tip--at_plan: Auto Test Plan
  quality_score_tip--at_plan_rate_passed: Pass Rate：NUM(all PASSED cases in all test plans) / NUM(all cases in all test plans)
  quality_score_tip--at_plan_rate_executed: Execute Rate：NUM(all EXECUTED cases in all test plans) / NUM(all cases in all test plans)
  quality_score_tip--at_plan_score_formula: Formula：Pass-Rate * Execute-Rate * 100
  quality_score_tip--unclosed_bug: Unclosed Bug
  quality_score_tip--unclosed_bug_DI: DI：NUM(Fatal)*10 + NUM(Serious)*3 + NUM(Normal)*1 + NUM(Slight)*0.1
  quality_score_tip--unclosed_bug_score_formula: Formula：100 - DI
  quality_score_tip--coco: Code Coverage
  quality_score_tip--coco_score_formula: Lastet-Code-Coverage(not distinguish environment) * 100
  quality_score_tip--bug_reopen: Bug Reopen Rate
  quality_score_tip--bug_reopen_rate: Bug Reopen Rate：NUM(all REOPENED bug count in iterations) / NUM(all cases in iterations)
  quality_score_tip--bug_reopen_score_formula: Formula：100 - Bug-Reopen-Rate * 100
  quality_score_tip--total: Total Score
  quality_score_tip--total_score_formula: Formula：(Score(Manual Test Plan) + Score(Auto Test Plan) + Score(Bug) + Score(Bug Reopen Rate) + Score(Code Coverage)) / 5
  forced-cancel: Force Cancel
  cancel-confirm: Forced cancellation will result in neither the details nor the report being generated!
  project-code-coverage-trend: Project code coverage trends
  line-coverage: Line coverage
  statistics-object-configuration: Statistics object configuration
  contain: Contain
  enter-contain-expression: Please enter an expression containing
  enter-not-contain-expression: Please enter an expression non-containing
  enter-maven-expression: Please enter maven setting expression
  code-coverage-statistics-range: Code coverage statistics range setting
  download-report: Download Report
  end: End
  dev-env: Development Environment
  test-env: Test Environment
  feature-env: Pre-release Environment
  prod-env: Production Environment
  coverage-plugin-not-enable-tip: The coverage plugin is not enabled in the current environment, please refer to
  coverage-processing-tip: Code coverage statistics are in progress, start and end buttons are unavailable, please wait (time-consuming depends on the number and size of the application), and check the results after manual refresh
  coverage-generating-tip: During code coverage statistics generation, the start and end buttons are unavailable, please wait (time-consuming depends on the number and size of the application), and check the results after manual refresh
  enable-coverage-docs: How to enable integration test code coverage statistics
  report-generating: Report generating
  stop-by-user: Stop By User
  coverage-processing: Processing
  coverage-ready: Processing
  coverage-ending: Detail generation
  coverage-success: Successfully
  coverage-fail: Failed
  coverage-cancel: User canceled
  current-line-coverage: Current line coverage
  log: Log
  statistics-starter: Statistics Starter
  start-time: Start Time
  statistics-finisher: Statistics Finisher
  statistics-end-time: Statistics End Time
  operate: Operate
  statistics-start: Start
  within-a-week: Within a week
  within-a-month: Within a month
  report-details: Report details
  coverage-statistics-record: Project code coverage statistics execution record
  execute-record: Execution record
  tip-message: 'Note: The trend of code coverage mainly reflects the number of lines of code of a project (not a single or partial application) covered by test cases'
  config-tip-message: 'Note: The statistical range can be determined by entering expressions in include and exclude; multiple expressions can be separated by colons (: ), and * wildcards are supported. \n Example: org/apache* will match all source directories starting with org/apache, */model will match all directories ending with model, and foo/*:bar/* will match all directories starting with foo or bar'
  searchByName: Search by name
  member: Member
  dueToday: Due today
  dueTomorrow: Due tomorrow
  notIncludeDueToday: Not include data of due today
  dueThisWeek: Due this week
  notIncludeDueTodayTomorrow: Not include data of due today and tomorrow
  dueThisMonth: Due this month
  notIncludeDueTodayTomorrowMonth: Not include data of due today, tomorrow, and this week
  noDeadlineSpecified: No deadline specified
  total: Total
<<<<<<< HEAD

  minePipeline: Mine pipeline
  primaryPipeline: Primary pipeline
  allPipeline: All pipeline
  createPipeline: Create pipeline
  searchByPipelineName: Search by pipeline name
  executor: Executor
  application: Application
  started-at: Started at
  please-choose-status: Please choose status
  please-choose-executor: Please choose executor
  please-choose-creator: Please choose creator
  please-choose-application: Please choose application
  pipelineName: Pipeline name
  pipelineStatus: Status
  costTime: Cost time
  applicationName: Application name
  branch: Branch
  startTime: Begin time

  pipelineStatusAnalyzed: Analyzed
  pipelineStatusBorn: Born
  pipelineStatusCreated: Created
  pipelineStatusMark: Mark
  pipelineStatusQueue: Queue
  pipelineStatusRunning: Running
  pipelineStatusSuccess: Success
  pipelineStatusFailed: Failed
  pipelineStatusAnalyzeFailed: AnalyzeFailed
  pipelineStatusPaused: Paused
  pipelineStatusCreateError: CreateError
  pipelineStatusStartError: StartError
  pipelineStatusTimeout: Timeout
  pipelineStatusStopByUser: StopByUser
  pipelineStatusNoNeedBySystem: NoNeedBySystem
  pipelineStatusCancelByRemote: CancelByRemote
  pipelineStatusInitializing: Initializing
  pipelineStatusError: Error
  pipelineStatusUnknown: Unknown
  pipelineStatusDBError: DBError
  pipelineStatusLostConn: LostConn
  pipelineStatusDisabled: Disabled
  pipelineStatusWaitApproval: WaitApproval
  pipelineStatusApprovalSuccess: ApprovalSuccess
  pipelineStatusApprovalFail: ApprovalFail
  setPrimary: Set primary
  unsetPrimary: Cancel primary
  run: Run
  cancelRun: Rancel run
  rerunFromFail: Rerun from fail
  rerun: Rerun
  cron: Start cron
  cancelCron: Cancel cron
  delete: Delete
  moreOperations: Operation
  pipelineLatestStatus: Latest execute status
  latestCostTime: Latest execute cost time
  latestExecutor: Latest executor
  latestStartTime: Latest start time
=======
  dimension: Dimension
  moreOperations: More operations
  sort: Sort
  timeOrder: Time order
  timeReverse: Reverse order
  sceneset: Scene set
  yearAgo: year(s) ago
  monthAgo: month(s) ago
  dayAgo: day(s) ago
  hourAgo: hour(s) ago
  minuteAgo: minute(s) ago
  secondAgo: second(s) ago
  updatedAt: Updated
  name: Name
  updatedBy: Updated by
  creationTime: Creation time
  updateTime: Update time
  enterName: Please enter a name
  image: Image
  command: Command
  enterCommand: Please enter the command
  delete: Delete
  deleteConfirm: Confirm to delete
  details: Details
  value: Value
  endTime: End time
>>>>>>> a2880851
<|MERGE_RESOLUTION|>--- conflicted
+++ resolved
@@ -216,7 +216,31 @@
   notIncludeDueTodayTomorrowMonth: 不包含本日、明日、本周截止数据
   noDeadlineSpecified: 未指定截止日期
   total: 总数
-<<<<<<< HEAD
+  dimension: 维度
+  sort: 排序
+  timeOrder: 按时间顺序
+  timeReverse: 按时间倒序
+  sceneset: 场景集
+  yearAgo: "年前"
+  monthAgo: "月前"
+  dayAgo: "天前"
+  hourAgo: "小时前"
+  minuteAgo: "分钟前"
+  secondAgo: "几秒前"
+  updatedAt: "更新于"
+  name: 名称
+  updatedBy: 更新人
+  creationTime: 创建时间
+  updateTime: 更新时间
+  enterName: 请输入名称
+  image: 镜像
+  command: 命令
+  enterCommand: 请输入命令
+  deleteConfirm: 是否确认删除
+  details: 详情
+  value: 值
+  endTime: 结束时间
+
 
   minePipeline: 我的流水线
   primaryPipeline: 重要流水线
@@ -276,34 +300,6 @@
   latestCostTime: 最近一次执行耗时
   latestExecutor: 最近一次执行人
   latestStartTime: 最近一次开始时间
-=======
-  dimension: 维度
-  moreOperations: 更多操作
-  sort: 排序
-  timeOrder: 按时间顺序
-  timeReverse: 按时间倒序
-  sceneset: 场景集
-  yearAgo: "年前"
-  monthAgo: "月前"
-  dayAgo: "天前"
-  hourAgo: "小时前"
-  minuteAgo: "分钟前"
-  secondAgo: "几秒前"
-  updatedAt: "更新于"
-  name: 名称
-  updatedBy: 更新人
-  creationTime: 创建时间
-  updateTime: 更新时间
-  enterName: 请输入名称
-  image: 镜像
-  command: 命令
-  enterCommand: 请输入命令
-  delete: 删除
-  deleteConfirm: 是否确认删除
-  details: 详情
-  value: 值
-  endTime: 结束时间
->>>>>>> a2880851
 en:
   issue-manage: issue manage
   issue: issue
@@ -519,7 +515,32 @@
   notIncludeDueTodayTomorrowMonth: Not include data of due today, tomorrow, and this week
   noDeadlineSpecified: No deadline specified
   total: Total
-<<<<<<< HEAD
+  dimension: Dimension
+  moreOperations: More operations
+  sort: Sort
+  timeOrder: Time order
+  timeReverse: Reverse order
+  sceneset: Scene set
+  yearAgo: year(s) ago
+  monthAgo: month(s) ago
+  dayAgo: day(s) ago
+  hourAgo: hour(s) ago
+  minuteAgo: minute(s) ago
+  secondAgo: second(s) ago
+  updatedAt: Updated
+  name: Name
+  updatedBy: Updated by
+  creationTime: Creation time
+  updateTime: Update time
+  enterName: Please enter a name
+  image: Image
+  command: Command
+  enterCommand: Please enter the command
+  delete: Delete
+  deleteConfirm: Confirm to delete
+  details: Details
+  value: Value
+  endTime: End time
 
   minePipeline: Mine pipeline
   primaryPipeline: Primary pipeline
@@ -573,37 +594,7 @@
   rerun: Rerun
   cron: Start cron
   cancelCron: Cancel cron
-  delete: Delete
-  moreOperations: Operation
   pipelineLatestStatus: Latest execute status
   latestCostTime: Latest execute cost time
   latestExecutor: Latest executor
-  latestStartTime: Latest start time
-=======
-  dimension: Dimension
-  moreOperations: More operations
-  sort: Sort
-  timeOrder: Time order
-  timeReverse: Reverse order
-  sceneset: Scene set
-  yearAgo: year(s) ago
-  monthAgo: month(s) ago
-  dayAgo: day(s) ago
-  hourAgo: hour(s) ago
-  minuteAgo: minute(s) ago
-  secondAgo: second(s) ago
-  updatedAt: Updated
-  name: Name
-  updatedBy: Updated by
-  creationTime: Creation time
-  updateTime: Update time
-  enterName: Please enter a name
-  image: Image
-  command: Command
-  enterCommand: Please enter the command
-  delete: Delete
-  deleteConfirm: Confirm to delete
-  details: Details
-  value: Value
-  endTime: End time
->>>>>>> a2880851
+  latestStartTime: Latest start time