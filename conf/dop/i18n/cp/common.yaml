zh:
  issue-manage: 协同管理
  issue: 事项
  iteration: 迭代
  open: 待处理
  working: 进行中
  testing: 测试中
  done: 已完成
  resolved: 已解决
  reopen: 重新打开
  wontfix: 无需修复
  dup: 重复提交
  closed: 已关闭
  undefined: 未指定
  expired: 已到期
  expireIn1Day: 今天到期
  expireIn2Days: 明天到期
  expireIn7Days: 7天内到期
  expireIn30Days: 30天内到期
  expireInFuture: 未来
  urgent: 紧急
  high: 高
  normal: 中
  low: 低
  move-to-priority: 转移至优先级
  move-to: 转移至
  move-out: 移出迭代
  move-to-assignee: 转移至处理人
  move-to-custom: 转移至看板
  confirm-to-move-out-iteration: 确认移出迭代
  confirm-to-delete-board: 确认删除看板
  confirm-to-update-board: 确认更新看板
  confirm-to-create-board: 确认创建看板
  the-number-of-boards-cannot-exceed-15: 创建的看板数量不能超过15
  no-permission-to-operate: 您暂无权限进行此操作
  my-filter-bookmark: 我的筛选器
  empty-filter-bookmark: 未选择
  choose-filter-bookmark: 选择筛选器
  save-filter-bookmark-placeholder: 请输入名称保存当前筛选
  sprint: 迭代
  all: 全部
  choose-sprint: 选择迭代
  title: 标题
  please-enter-title-or-id: 请输入标题或ID
  label: 标签
  please-choose-label: 请选择标签
  priority: 优先级
  complexity: 复杂度
  HARD: 复杂
  NORMAL: 中
  EASY: 容易
  choose-priorities: 选择优先级
  severity: 严重程度
  choose-severity: 选择严重程度
  fatal: 致命
  serious: 严重
  ordinary: 一般
  slight: 轻微
  suggest: 建议
  creator: 创建人
  choose-yourself: 选择自己
  assignee: 处理人
  responsible-person: 负责人
  epic: 里程碑
  task-type: 任务类型
  import-source: 引入源
  demand-design: 需求设计
  architecture-design: 架构设计
  code-development: 代码研发
  created-at: 创建日期
  deadline: 截止日期
  closed-at: 关闭日期
  requirement: 需求
  bug: 缺陷
  task: 任务
  create-issue: 新建事项
  create-requirement: 新建需求
  create-bug: 新建缺陷
  create-task: 新建任务
  issue-gante-tips1: "事项的甘特图只有确保正确输入截止日期、预计时间才能正常显示"
  issue-gante-tips2: "#gray#灰色#>gray#：代表事项截止日期的剩余时间段"
  issue-gante-tips3: "#blue#蓝色#>blue#：代表从事项开始时间到当前/事项完成日期的时间段"
  issue-gante-tips4: "#red#红色#>red#：代表截止日期到当前/事项完成日期的超时时间段"
  list: 列表
  board: 看板
  gantt-chart: 甘特图
  board-view: 看板视图
  custom: 自定义
  state: 状态
  Manual Test Case: 手动测试用例
  Auto Test Case: 自动化测试用例
  Test Plan: 测试计划
  test-case-num-total: 测试用例总数
  test-case-num-succ: 已通过
  test-case-num-fail: 未通过
  test-case-num-block: 阻塞
  test-case-num-init: 未执行
  test-case-rate-passed: 通过率
  test-case-rate-executed: 执行率
  no-iteration: 未指定迭代
  test-case-status: 状态
  block: 阻塞
  INIT: 未执行
  BLOCK: 阻塞
  PASSED: 已通过
  FAIL: 未通过
  notpassed: 未通过
  mt-plan-chart: 手动测试计划分布图
  at-case-rate-trending-chart: 自动化测试执行率和通过率趋势
  at-plan-latest-waterfall-chart: 自动化测试计划执行详情瀑布图
  user-not-exist: 用户不存在
  import: 导入
  export: 导出
  scene-set-export-confirm: 是否确认导出
  scene-set-export-success-msg: 导出任务已创建, 请在导入导出记录表中查看进度
  status-success: 成功
  status-failed: 失败
  status-pending: 排队中
  status-processing: 进行中
  download-file: 下载文件
  import-export-record: 导入导出记录
  import-export-table: 导入导出记录表
  type: 类型
  operator: 操作人
  time: 时间
  desc: 描述
  status: 状态
  result: 结果
  auto-test-scene-num: 场景数
  auto-test-api-num: 接口数
  radar-manual-test-plan: 手动测试计划
  radar-auto-test-plan: 自动化测试计划
  radar-unclosed-bug: 未关闭缺陷
  radar-quality: 质量
  radar-total-quality-score: 质量总分
  radar-bug-reopen-rate: 缺陷重开率
  radar-code-coverage: 代码覆盖率
  scene-avg-cost: 场景 - 按执行平均耗时分布 Top500
  scene-failed-rate: 场景 - 按执行失败率分布 Top500
  scene-passed-rate: 场景 - 按执行通过率分布 Top500
  api-avg-cost: 接口 - 按执行平均耗时分布 Top500
  api-failed-rate: 接口 - 按执行失败率分布 Top500
  test-dashboard-tip: 选择迭代下如无数据，请确认该迭代下是否有相关测试计划，以及存在的测试计划是否正确配置迭代
  week: 近一周
  month: 近一月
  quality_score_tip--title: 质量分的计算公式（分值 0-100）
  quality_score_tip--mt_plan: 手动测试计划
  quality_score_tip--mt_plan_rate_passed: 通过率：所有测试计划中通过的用例数 / 所有测试计划中的用例数
  quality_score_tip--mt_plan_rate_executed: 执行率：所有测试计划中执行过的用例数 / 所有测试计划中的用例数
  quality_score_tip--mt_plan_score_formula: 计算公式：通过率 * 执行率 * 100
  quality_score_tip--at_plan: 自动化测试计划
  quality_score_tip--at_plan_rate_passed: 成功率：所有计划最近一次执行成功的用例数 / 所有计划最近一次执行的用例总数
  quality_score_tip--at_plan_rate_executed: 执行率：所有计划最近一次执行过的用例数 / 所有计划最近一次执行的用例总数
  quality_score_tip--at_plan_score_formula: 计算公式：执行率 * 成功率 * 100
  quality_score_tip--unclosed_bug: 未关闭缺陷
  quality_score_tip--unclosed_bug_DI: DI值：致命缺陷数*10 + 严重缺陷数*3 + 一般缺陷数*1 + 轻微缺陷数*0.1
  quality_score_tip--unclosed_bug_score_formula: 计算公式：100 - DI
  quality_score_tip--bug_reopen: 缺陷重开率
  quality_score_tip--bug_reopen_rate: 重开率：迭代所有缺陷重开次数之和 / 迭代所有缺陷数
  quality_score_tip--bug_reopen_score_formula: 计算公式： 100 - 重开率*100
  quality_score_tip--coco: 代码覆盖率
  quality_score_tip--coco_score_formula: 计算公式：最近一次代码覆盖率(不区分环境) * 100
  quality_score_tip--total: 总分
  quality_score_tip--total_score_formula: 计算公式：(手动测试计划 + 自动化测试计划 + 缺陷 DI + 缺陷重开率 + 代码覆盖率) / 5
  forced-cancel: 强制取消
  cancel-confirm: 强制取消将会导致明细和报告都不会生成!
  project-code-coverage-trend: 项目代码覆盖率趋势
  line-coverage: 行覆盖率
  statistics-object-configuration: 统计对象配置
  contain: 包含
  enter-contain-expression: 请输入包含表达式
  enter-not-contain-expression: 请输入不包含表达式
  enter-maven-expression: 请输入maven设置表达式
  code-coverage-statistics-range: 代码覆盖率统计范围设置
  download-report: 下载报告
  end: 结束
  dev-env: 开发环境
  test-env: 测试环境
  feature-env: 预发环境
  prod-env: 生产环境
  coverage-plugin-not-enable-tip: 当前环境未启用覆盖率插件，请参考
  coverage-processing-tip: 代码覆盖率统计进行中，开始和结束按钮不可用, 请等待(耗时取决于应用多少和大小)，手动刷新后查看结果
  coverage-generating-tip: 代码覆盖率统计明细生成中，开始和结束按钮不可用, 请等待(耗时取决于应用多少和大小)，手动刷新后查看结果
  enable-coverage-docs: 如何启用集成测试代码覆盖率统计
  report-generating: 报告生成中
  stop-by-user: 用户取消
  coverage-processing: 进行中
  coverage-ready: 进行中
  coverage-ending: 明细生成中
  coverage-success: 成功
  coverage-fail: 失败
  coverage-cancel: 用户取消
  current-line-coverage: 当前行覆盖率
  log: 日志
  statistics-starter: 统计开始者
  start-time: 开始时间
  statistics-finisher: 统计结束者
  statistics-end-time: 统计结束时间
  operate: 操作
  statistics-start: 开始
  within-a-week: 一周内
  within-a-month: 一个月内
  report-details: 报告详情
  coverage-statistics-record: 项目代码覆盖率统计执行记录
  execute-record: 执行记录
  tip-message: '说明: 代码覆盖率趋势主要反映测试用例覆盖项目（非单个或部分应用）的代码行数'
  config-tip-message: '说明：可以通过在包括和不包括中输入表达式来确定统计范围；多个表达式可以使用冒号 ( : ) 分隔, 且支持 * 通配符。\n 例子：org/apache* 将匹配所有以 org/apache 开头的源码目录, */model 将匹配所有以 model 结尾的目录, foo/*:bar/* 匹配所有以 foo 或者 bar 开头的目录'
  searchByName: 按名称搜索
  member: 成员
  dueToday: 本日截止
  dueTomorrow: 明日截止
  notIncludeDueToday: 不包含本日截止数据
  dueThisWeek: 本周截止
  notIncludeDueTodayTomorrow: 不包含本日和明日截止数据
  dueThisMonth: 本月截止
  notIncludeDueTodayTomorrowMonth: 不包含本日、明日、本周截止数据
  noDeadlineSpecified: 未指定截止日期
  total: 总数
  dimension: 维度
  sort: 排序
  timeOrder: 按时间顺序
  timeReverse: 按时间倒序
  sceneset: 场景集
  yearAgo: "年前"
  monthAgo: "月前"
  dayAgo: "天前"
  hourAgo: "小时前"
  minuteAgo: "分钟前"
  secondAgo: "几秒前"
  updatedAt: "更新于"
  name: 名称
  updatedBy: 更新人
  creationTime: 创建时间
  updateTime: 更新时间
  enterName: 请输入名称
  image: 镜像
  command: 命令
  enterCommand: 请输入命令
  deleteConfirm: 是否确认删除
  details: 详情
  value: 值
  endTime: 结束时间


  minePipeline: 我创建的
  primaryPipeline: 重要的
  allPipeline: 全部
  createPipeline: 新建
  searchByPipelineName: 搜索流水线名称
  application: 应用
  started-at: 开始日期
  please-choose-status: 请选择状态
  please-choose-executor: 请选择执行人
  please-choose-creator: 请选择创建人
  please-choose-application: 请选择应用
  please-choose-branch: 请选择分支
  pipeline: 流水线
  pipelineStatus: 状态
  costTime: 耗时
  applicationName: 应用
  branch: 分支
  executor: 执行者
  startTime: 开始时间

  pipelineStatusAnalyzed: 初始化成功
  pipelineStatusBorn: 预处理成功
  pipelineStatusCreated: 创建成功
  pipelineStatusMark: 标记中
  pipelineStatusQueue: 排队中
  pipelineStatusRunning: 执行中
  pipelineStatusSuccess: 成功
  pipelineStatusFailed: 失败
  pipelineStatusAnalyzeFailed: 初始化失败
  pipelineStatusPaused: 暂停
  pipelineStatusCreateError: 创建失败
  pipelineStatusStartError: 启动失败
  pipelineStatusTimeout: 超时
  pipelineStatusStopByUser: 取消
  pipelineStatusNoNeedBySystem: 无需执行
  pipelineStatusCancelByRemote: 系统取消
  pipelineStatusInitializing: 正在初始化
  pipelineStatusError: 系统错误
  pipelineStatusUnknown: 未知异常
  pipelineStatusDBError: 数据库异常
  pipelineStatusLostConn: 丢失数据库连接
  pipelineStatusDisabled: 禁用
  pipelineStatusWaitApprove: 等待审核
  pipelineStatusAccept: 人工审核通过
  pipelineStatusReject: 人工审核拒绝
  setPrimary: 设为重要
  unsetPrimary: 取消重要
  run: 执行
  cancelRun: 取消执行
  rerunFromFail: 从失败处执行
  rerun: 重试全流程
  cron: 开始定时
  cancelCron: 取消定时
  delete: 删除
  moreOperations: 操作
  pipelineLatestStatus: 最近一次执行状态
  latestCostTime: 最近一次执行耗时
  latestExecutor: 最近一次执行人
  latestStartTime: 最近一次开始时间
  createTime: 创建时间
  pipelineID: 流水线ID
  execute: 执行
  source: 源
  process: 进度
  openAll: 全部打开
  second: 秒
  iterationUnassigned: 待处理
  processTip: 执行成功 Action 数/ Action 总数
  appNotAuthorized: 暂无所属应用权限
  publicProperty: 公开属性
  exit: 退出
  exitProjectConfirm: 退出当前项目后，将不再有项目协作权限，如要再次加入需要项目管理员邀请，请确认是否退出？
  searchAppName: 搜索应用名
  unfinishedIssue: 未完成的事项
  sourceFile: 源文件
<<<<<<< HEAD
  updateName: 编辑名称
=======

>>>>>>> 6a120cc2
en:
  issue-manage: issue manage
  issue: issue
  iteration: Iteration
  open: OPEN
  working: WORKING
  testing: TESTING
  done: DONE
  resolved: RESOLVED
  reopen: REOPEN
  wontfix: WONTFIX
  dup: DUP
  closed: CLOSED
  undefined: Undefined
  expired: Expired
  expireIn1Day: ExpireIn1Day
  expireIn2Days: ExpireIn2Days
  expireIn7Days: ExpireIn7Days
  expireIn30Days: ExpireIn30Days
  expireInFuture: ExpireInFuture
  urgent: URGENT
  high: HIGH
  normal: NORMAL
  low: LOW
  move-to-priority: MoveToPriority
  move-to: MoveTo
  move-out: MoveOut
  move-to-assignee: MoveToAssignee
  move-to-custom: MoveToCustom
  confirm-to-move-out-iteration: 'Confirm to move out iteration'
  confirm-to-delete-board: 'Confirm to delete board'
  confirm-to-update-board: 'Confirm to update board'
  confirm-to-create-board: 'Confirm to create board'
  the-number-of-boards-cannot-exceed-15: 'The number of boards cannot exceed 15'
  no-permission-to-operate: 'No permission to operate'
  my-filter-bookmark: My Filters
  empty-filter-bookmark: Unselected
  choose-filter-bookmark: Choose Filter
  save-filter-bookmark-placeholder: 'Please enter a name to save the current filter'
  sprint: Sprint
  all: All
  choose-sprint: Choose Sprint
  title: Title
  please-enter-title-or-id: "Please enter title or ID"
  label: Label
  please-choose-label: Please choose label
  priority: Priority
  complexity: Complexity
  HARD: Hard
  NORMAL: Normal
  EASY: Easy
  choose-priorities: Choose Priorities
  severity: Severity
  choose-severity: Choose Severity
  fatal: FATAL
  serious: SERIOUS
  ordinary: NORMAL
  slight: SLIGHT
  suggest: SUGGEST
  creator: Creator
  choose-yourself: Choose Yourself
  assignee: Assignee
  responsible-person: Responsible Person
  epic: EPIC
  task-type: Task Type
  import-source: Import source
  demand-design: Demand Design
  architecture-design: Architecture Design
  code-development: Code Development
  created-at: Created At
  deadline: Deadline
  closed-at: Closed At
  requirement: REQUIREMENT
  bug: BUG
  task: TASK
  create-issue: Create Issue
  create-requirement: Create Requirement
  create-bug: Create Bug
  create-task: Create Task
  issue-gante-tips1: The Gantt chart of the event can only be displayed properly if the deadline and estimated time are correctly entered
  issue-gante-tips2: '#gray#gray#>gray#: Represents the remaining time period of the deadline'
  issue-gante-tips3: '#blue#blue#>blu#: Represents the time period from the start time of the issue to the current or the issue completion date'
  issue-gante-tips4: '#red#read#>red#: Represents the timeout period from the due date to the current or completion date of the issue'
  list: List
  board: Board
  gantt-chart: Gantt Chart
  board-view: Board View
  custom: Custom
  state: State
  import: Import
  export: Export
  scene-set-export-confirm: Are you sure to export?
  scene-set-export-success-msg: The export task has been created, please check the progress in the import and export record table
  status-success: Success
  status-failed: Failed,
  status-pending: Pending
  status-processing: Processing
  download-file: Download File
  import-export-record: Import and export records
  import-export-table: Import and export records table
  type: Type
  operator: Operator
  time: Time
  desc: Description
  status: Status
  result: Result
  test-case-num-total: Test Case Total Number
  test-case-num-succ: Pass
  test-case-num-fail: Fail
  test-case-num-block: Block
  test-case-num-init: Init
  test-case-rate-passed: Passed Rate
  test-case-rate-executed: Executed Rate
  no-iteration: no iteration
  test-case-status: Status
  block: Block
  notpassed: Not Passed
  mt-plan-chart: Manual Test Plan Chart
  INIT: Not Executed
  BLOCK: Block
  PASSED: Success
  FAIL: Failed
  at-case-rate-trending-chart: Auto Test Executed&Pass Rate Trending Chart
  at-plan-latest-waterfall-chart: Auto Test Plan Execute Detail Waterfall Chart
  auto-test-scene-num: Scene Number
  auto-test-api-num: Api Number
  user-not-exist: user does not exist
  radar-manual-test-plan: Manual Test Plan
  radar-auto-test-plan: Auto Test Plan
  radar-unclosed-bug: Unclosed Bug
  radar-quality: Quality
  radar-total-quality-score: Total Quality Score
  radar-bug-reopen-rate: Bug Reopen Rate
  radar-code-coverage: Code Coverage
  scene-avg-cost: Scene - Execute Avg Cost Top500
  scene-failed-rate: Scene - Execute Failed Rate Top500
  scene-passed-rate: Scene - Execute Pass Rate Top500
  api-avg-cost: Api - Execute Avg Cost Top500
  api-failed-rate: Api - Execute Failed Rate Top500
  test-dashboard-tip: If there is no data under the selected iteration, please confirm whether there is a related test plan under the iteration, and whether the existing test plan is configured correctly for the iteration
  week: Last week
  month: Last month
  quality_score_tip--title: Quqality Score Formula (Score 0-100)
  quality_score_tip--mt_plan: Manual Test Plan
  quality_score_tip--mt_plan_rate_passed: Pass Rate：NUM(all PASSED cases in all test plans) / NUM(all cases in all test plans)
  quality_score_tip--mt_plan_rate_executed: Execute Rate：NUM(all EXECUTED cases in all test plans) / NUM(all cases in all test plans)
  quality_score_tip--mt_plan_score_formula: Formula：Pass-Rate * Execute-Rate * 100
  quality_score_tip--at_plan: Auto Test Plan
  quality_score_tip--at_plan_rate_passed: Pass Rate：NUM(all PASSED cases in all test plans) / NUM(all cases in all test plans)
  quality_score_tip--at_plan_rate_executed: Execute Rate：NUM(all EXECUTED cases in all test plans) / NUM(all cases in all test plans)
  quality_score_tip--at_plan_score_formula: Formula：Pass-Rate * Execute-Rate * 100
  quality_score_tip--unclosed_bug: Unclosed Bug
  quality_score_tip--unclosed_bug_DI: DI：NUM(Fatal)*10 + NUM(Serious)*3 + NUM(Normal)*1 + NUM(Slight)*0.1
  quality_score_tip--unclosed_bug_score_formula: Formula：100 - DI
  quality_score_tip--coco: Code Coverage
  quality_score_tip--coco_score_formula: Lastet-Code-Coverage(not distinguish environment) * 100
  quality_score_tip--bug_reopen: Bug Reopen Rate
  quality_score_tip--bug_reopen_rate: Bug Reopen Rate：NUM(all REOPENED bug count in iterations) / NUM(all cases in iterations)
  quality_score_tip--bug_reopen_score_formula: Formula：100 - Bug-Reopen-Rate * 100
  quality_score_tip--total: Total Score
  quality_score_tip--total_score_formula: Formula：(Score(Manual Test Plan) + Score(Auto Test Plan) + Score(Bug) + Score(Bug Reopen Rate) + Score(Code Coverage)) / 5
  forced-cancel: Force Cancel
  cancel-confirm: Forced cancellation will result in neither the details nor the report being generated!
  project-code-coverage-trend: Project code coverage trends
  line-coverage: Line coverage
  statistics-object-configuration: Statistics object configuration
  contain: Contain
  enter-contain-expression: Please enter an expression containing
  enter-not-contain-expression: Please enter an expression non-containing
  enter-maven-expression: Please enter maven setting expression
  code-coverage-statistics-range: Code coverage statistics range setting
  download-report: Download Report
  end: End
  dev-env: Development Environment
  test-env: Test Environment
  feature-env: Pre-release Environment
  prod-env: Production Environment
  coverage-plugin-not-enable-tip: The coverage plugin is not enabled in the current environment, please refer to
  coverage-processing-tip: Code coverage statistics are in progress, start and end buttons are unavailable, please wait (time-consuming depends on the number and size of the application), and check the results after manual refresh
  coverage-generating-tip: During code coverage statistics generation, the start and end buttons are unavailable, please wait (time-consuming depends on the number and size of the application), and check the results after manual refresh
  enable-coverage-docs: How to enable integration test code coverage statistics
  report-generating: Report generating
  stop-by-user: Stop By User
  coverage-processing: Processing
  coverage-ready: Processing
  coverage-ending: Detail generation
  coverage-success: Successfully
  coverage-fail: Failed
  coverage-cancel: User canceled
  current-line-coverage: Current line coverage
  log: Log
  statistics-starter: Statistics Starter
  start-time: Start Time
  statistics-finisher: Statistics Finisher
  statistics-end-time: Statistics End Time
  operate: Operate
  statistics-start: Start
  within-a-week: Within a week
  within-a-month: Within a month
  report-details: Report details
  coverage-statistics-record: Project code coverage statistics execution record
  execute-record: Execution record
  tip-message: 'Note: The trend of code coverage mainly reflects the number of lines of code of a project (not a single or partial application) covered by test cases'
  config-tip-message: 'Note: The statistical range can be determined by entering expressions in include and exclude; multiple expressions can be separated by colons (: ), and * wildcards are supported. \n Example: org/apache* will match all source directories starting with org/apache, */model will match all directories ending with model, and foo/*:bar/* will match all directories starting with foo or bar'
  searchByName: Search by name
  member: Member
  dueToday: Due today
  dueTomorrow: Due tomorrow
  notIncludeDueToday: Not include data of due today
  dueThisWeek: Due this week
  notIncludeDueTodayTomorrow: Not include data of due today and tomorrow
  dueThisMonth: Due this month
  notIncludeDueTodayTomorrowMonth: Not include data of due today, tomorrow, and this week
  noDeadlineSpecified: No deadline specified
  total: Total
  dimension: Dimension
  moreOperations: More operations
  sort: Sort
  timeOrder: Time order
  timeReverse: Reverse order
  sceneset: Scene set
  yearAgo: year(s) ago
  monthAgo: month(s) ago
  dayAgo: day(s) ago
  hourAgo: hour(s) ago
  minuteAgo: minute(s) ago
  secondAgo: second(s) ago
  updatedAt: Updated
  name: Name
  updatedBy: Updated by
  creationTime: Creation time
  updateTime: Update time
  enterName: Please enter a name
  image: Image
  command: Command
  enterCommand: Please enter the command
  delete: Delete
  deleteConfirm: Confirm to delete
  details: Details
  value: Value
  endTime: End time

  minePipeline: Mine
  primaryPipeline: Primary
  allPipeline: All
  createPipeline: Create pipeline
  searchByPipelineName: Search by pipeline name
  executor: Executor
  application: Application
  started-at: Started at
  please-choose-status: Please choose status
  please-choose-executor: Please choose executor
  please-choose-creator: Please choose creator
  please-choose-application: Please choose application
  please-choose-branch: Please choose branch
  pipeline: Pipeline
  pipelineStatus: Status
  costTime: Cost time
  applicationName: Application name
  branch: Branch
  startTime: Begin time

  pipelineStatusAnalyzed: Analyzed
  pipelineStatusBorn: Born
  pipelineStatusCreated: Created
  pipelineStatusMark: Mark
  pipelineStatusQueue: Queue
  pipelineStatusRunning: Running
  pipelineStatusSuccess: Success
  pipelineStatusFailed: Failed
  pipelineStatusAnalyzeFailed: AnalyzeFailed
  pipelineStatusPaused: Paused
  pipelineStatusCreateError: CreateError
  pipelineStatusStartError: StartError
  pipelineStatusTimeout: Timeout
  pipelineStatusStopByUser: StopByUser
  pipelineStatusNoNeedBySystem: NoNeedBySystem
  pipelineStatusCancelByRemote: CancelByRemote
  pipelineStatusInitializing: Initializing
  pipelineStatusError: Error
  pipelineStatusUnknown: Unknown
  pipelineStatusDBError: DBError
  pipelineStatusLostConn: LostConn
  pipelineStatusDisabled: Disabled
  pipelineStatusWaitApproval: WaitApproval
  pipelineStatusApprovalSuccess: ApprovalSuccess
  pipelineStatusApprovalFail: ApprovalFail
  setPrimary: Set primary
  unsetPrimary: Cancel primary
  run: Run
  cancelRun: Rancel run
  rerunFromFail: Rerun from fail
  rerun: Rerun
  cron: Start cron
  cancelCron: Cancel cron
  pipelineLatestStatus: Latest execute status
  latestCostTime: Latest execute cost time
  latestExecutor: Latest executor
  latestStartTime: Latest start time
  createTime: Create Time
  pipelineID: PipelineID
  execute: Execute
  source: Source
  process: Process
  openAll: Open all
  second: Second
  iterationUnassigned: Unassigned
  processTip: Successful actions/Total actions
  appNotAuthorized: No application permission
  publicProperty: Public property
  exit: Exit
  exitProjectConfirm: After exiting the current project, you will no longer have project collaboration permission. If you want to join again, you need to be invited by the project administrator. Are you sure you want to exit?
  searchAppName: Search app name
  unfinishedIssue: Unfinished issue
  sourceFile: source file
  updateName: Update name<|MERGE_RESOLUTION|>--- conflicted
+++ resolved
@@ -317,11 +317,7 @@
   searchAppName: 搜索应用名
   unfinishedIssue: 未完成的事项
   sourceFile: 源文件
-<<<<<<< HEAD
   updateName: 编辑名称
-=======
-
->>>>>>> 6a120cc2
 en:
   issue-manage: issue manage
   issue: issue
