--- conflicted
+++ resolved
@@ -5,19 +5,12 @@
 ## Introduction
 
 Erda is an open-source platform created by [Terminus](https://www.terminus.io/) to ensuring the development of  microservice applications. It provides DevOps, microservice governance, and multi-cloud management capabilities. The multi-cloud architecture based on Kubernetes and application-centric DevOps and microservice governance can make the development, operation, monitoring, and problem diagnosis of complex business applications simpler and more efficient.
-<<<<<<< HEAD
-=======
-
-# Functional Architecture
-We will gradually open source the entire function according to the workload. The first to complete will be DevOps, multi-cloud management, followed by microservice governance, edge computing, etc. IT service is a function planned in the roadmap and it has not yet started.
-![](./docs/files/functional_architecture.jpg)
->>>>>>> a026f27e
 
 **Functional Architecture**
 
 ![](./docs/files/functional_architecture.jpg)
 
-We will gradually open source the entire function according to the workload. The first to complete will be DevOps, multi-cloud management, followed by microservice governance, edge computing, etc. IT service is a function planned in the roadmap and it has not yet started.
+We will gradually open source the entire function according to the workload. The first to complete will be DevOps, multi-cloud management, followed by microservice governance, edge computing, etc. IT service is a function planned in the roadmap, and it has not yet started.
 
 ## Architecture
 
